--- conflicted
+++ resolved
@@ -60,11 +60,7 @@
     "@testing-library/react": "^13.4.0",
     "@testing-library/user-event": "^14.4.3",
     "@types/jest": "^25.2.3",
-<<<<<<< HEAD
     "@types/node": "^13.13.52",
-=======
-    "@types/node": "^16.0.0",
->>>>>>> 7260fd63
     "@types/react": "^18.0.21",
     "@types/react-dom": "^18.0.6",
     "@typescript-eslint/eslint-plugin": "^2.31.0",
