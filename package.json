--- conflicted
+++ resolved
@@ -1,10 +1,6 @@
 {
   "name": "mintbase",
-<<<<<<< HEAD
-  "version": "0.7.0-rc.fix-exec-multiple-calls.0",
-=======
   "version": "0.7.0-rc.1",
->>>>>>> 88cf6a8f
   "description": "Mint, sell, transfer NFTs on the NEAR blockchain",
   "main": "lib/index.js",
   "scripts": {
