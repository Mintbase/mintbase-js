{
  "name": "@mintbase-js/testing",
  "version": "0.3.2-beta.21",
  "description": "Integration test suite and testing utils",
  "main": "lib/index.js",
  "scripts": {
    "build": "tsc",
    "watch": "tsc && tsc --watch & jest --watch --coverage",
    "lint": "eslint . --fix --ext ts",
    "test": "MINTBASE_API_KEY=e886efa80e627f165ebbc7b4d942c172 NEAR_NETWORK=testnet NEAR_DATA_ENV=testnet jest --roots ./tests --testTimeout 60000 --setupFiles dotenv/config"
  },
  "files": [
    "lib"
  ],
  "publishConfig": {
    "access": "public"
  },
  "keywords": [],
  "author": "",
  "license": "MIT",
  "dependencies": {
    "@google-cloud/firestore": "^6.4.2",
    "@google-cloud/secret-manager": "^4.1.4",
<<<<<<< HEAD
    "@mintbase-js/auth": "^0.3.2-upgrade-packages-8d232aa.0",
    "@mintbase-js/sdk": "^0.3.2-upgrade-packages-8d232aa.0",
=======
    "@mintbase-js/auth": "^0.3.2-beta.21",
    "@mintbase-js/sdk": "^0.3.2-beta.21",
>>>>>>> 2360c5aa
    "graphql-request": "^5.0.0"
  },
  "devDependencies": {
    "@graphql-codegen/cli": "^2.13.7",
    "@graphql-codegen/client-preset": "1.1.1",
    "@graphql-codegen/introspection": "2.2.1"
  }
}<|MERGE_RESOLUTION|>--- conflicted
+++ resolved
@@ -21,13 +21,8 @@
   "dependencies": {
     "@google-cloud/firestore": "^6.4.2",
     "@google-cloud/secret-manager": "^4.1.4",
-<<<<<<< HEAD
     "@mintbase-js/auth": "^0.3.2-upgrade-packages-8d232aa.0",
     "@mintbase-js/sdk": "^0.3.2-upgrade-packages-8d232aa.0",
-=======
-    "@mintbase-js/auth": "^0.3.2-beta.21",
-    "@mintbase-js/sdk": "^0.3.2-beta.21",
->>>>>>> 2360c5aa
     "graphql-request": "^5.0.0"
   },
   "devDependencies": {
