{
  "name": "@mintbase-js/testing",
<<<<<<< HEAD
  "version": "0.0.4-use-owned-nfts-by-stores.1",
=======
  "version": "0.0.5-alpha.0",
>>>>>>> fd16fc58
  "description": "Integration test suite and testing utils",
  "main": "lib/index.js",
  "scripts": {
    "build": "tsc",
    "watch": "tsc && tsc --watch & jest --watch --coverage",
    "lint": "eslint . --fix --ext ts",
    "test": "MINTBASE_API_KEY=e886efa80e627f165ebbc7b4d942c172 NEAR_NETWORK=testnet NEAR_DATA_ENV=testnet jest --roots ./tests --testTimeout 60000 --setupFiles dotenv/config"
  },
  "files": [
    "lib"
  ],
  "publishConfig": {
    "access": "public"
  },
  "keywords": [],
  "author": "",
  "license": "MIT",
  "dependencies": {
    "@google-cloud/secret-manager": "^4.1.4",
    "@mintbase-js/auth": "*",
    "@mintbase-js/sdk": "*",
    "graphql-request": "^5.0.0"
  },
  "devDependencies": {
    "@graphql-codegen/cli": "^2.13.7",
    "@graphql-codegen/client-preset": "1.1.1",
    "@graphql-codegen/introspection": "2.2.1"
  }
}<|MERGE_RESOLUTION|>--- conflicted
+++ resolved
@@ -1,10 +1,6 @@
 {
   "name": "@mintbase-js/testing",
-<<<<<<< HEAD
-  "version": "0.0.4-use-owned-nfts-by-stores.1",
-=======
   "version": "0.0.5-alpha.0",
->>>>>>> fd16fc58
   "description": "Integration test suite and testing utils",
   "main": "lib/index.js",
   "scripts": {
