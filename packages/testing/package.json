{
  "name": "@mintbase-js/testing",
<<<<<<< HEAD
  "version": "0.0.5-fix-git-ci-tagging-issue.0",
=======
  "version": "0.0.5-testing.0",
>>>>>>> edf70a51
  "description": "Integration test suite and testing utils",
  "main": "lib/index.js",
  "scripts": {
    "build": "tsc",
    "watch": "tsc && tsc --watch & jest --watch --coverage",
    "lint": "eslint . --fix --ext ts",
    "test": "MINTBASE_API_KEY=e886efa80e627f165ebbc7b4d942c172 NEAR_NETWORK=testnet NEAR_DATA_ENV=testnet jest --roots ./tests --testTimeout 60000 --setupFiles dotenv/config"
  },
  "files": [
    "lib"
  ],
  "publishConfig": {
    "access": "public"
  },
  "keywords": [],
  "author": "",
  "license": "MIT",
  "dependencies": {
    "@google-cloud/secret-manager": "^4.1.4",
    "@mintbase-js/auth": "*",
    "@mintbase-js/sdk": "*",
    "graphql-request": "^5.0.0"
  },
  "devDependencies": {
    "@graphql-codegen/cli": "^2.13.7",
    "@graphql-codegen/client-preset": "1.1.1",
    "@graphql-codegen/introspection": "2.2.1"
  }
}<|MERGE_RESOLUTION|>--- conflicted
+++ resolved
@@ -1,10 +1,6 @@
 {
   "name": "@mintbase-js/testing",
-<<<<<<< HEAD
-  "version": "0.0.5-fix-git-ci-tagging-issue.0",
-=======
   "version": "0.0.5-testing.0",
->>>>>>> edf70a51
   "description": "Integration test suite and testing utils",
   "main": "lib/index.js",
   "scripts": {
