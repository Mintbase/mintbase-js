--- conflicted
+++ resolved
@@ -1,10 +1,6 @@
 {
   "name": "@mintbase-js/testing",
-<<<<<<< HEAD
-  "version": "0.6.0-beta-prerelease.2",
-=======
   "version": "0.6.1-beta-prerelease.1",
->>>>>>> c514a1e8
   "description": "Integration test suite and testing utils",
   "main": "lib/index.js",
   "scripts": {
@@ -25,13 +21,8 @@
   "dependencies": {
     "@google-cloud/firestore": "^6.8.0",
     "@google-cloud/secret-manager": "^4.2.2",
-<<<<<<< HEAD
-    "@mintbase-js/auth": "^0.6.0-beta-prerelease.2",
-    "@mintbase-js/sdk": "^0.3.2-upgrade-packages-3378beb.0",
-=======
     "@mintbase-js/auth": "0.6.1-update-packages-24058ee.0",
     "@mintbase-js/sdk": "0.6.1-update-packages-24058ee.0",
->>>>>>> c514a1e8
     "graphql-request": "^5.2.0"
   },
   "devDependencies": {
