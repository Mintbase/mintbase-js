{
  "name": "mintbase-next-test-suite",
<<<<<<< HEAD
  "version": "0.0.4-use-owned-nfts-by-stores.0",
=======
  "version": "0.0.4-alpha.1",
>>>>>>> 94e0b0b2
  "private": true,
  "scripts": {
    "dev": "next dev",
    "lint": "eslint . --fix --ext ts --ext tsx"
  },
  "dependencies": {
<<<<<<< HEAD
    "@mintbase-js/sdk": "^0.0.4-use-owned-nfts-by-stores.0",
=======
    "@mintbase-js/sdk": "^0.0.4-alpha.1",
>>>>>>> 94e0b0b2
    "next": "12.3.1",
    "react": "18.2.0",
    "react-dom": "18.2.0"
  },
  "devDependencies": {
    "@types/node": "18.7.23",
    "@types/react": "18.0.21",
    "@types/react-dom": "18.0.6",
    "eslint": "8.24.0",
    "typescript": "4.8.4"
  }
}<|MERGE_RESOLUTION|>--- conflicted
+++ resolved
@@ -1,21 +1,13 @@
 {
   "name": "mintbase-next-test-suite",
-<<<<<<< HEAD
-  "version": "0.0.4-use-owned-nfts-by-stores.0",
-=======
   "version": "0.0.4-alpha.1",
->>>>>>> 94e0b0b2
   "private": true,
   "scripts": {
     "dev": "next dev",
     "lint": "eslint . --fix --ext ts --ext tsx"
   },
   "dependencies": {
-<<<<<<< HEAD
-    "@mintbase-js/sdk": "^0.0.4-use-owned-nfts-by-stores.0",
-=======
     "@mintbase-js/sdk": "^0.0.4-alpha.1",
->>>>>>> 94e0b0b2
     "next": "12.3.1",
     "react": "18.2.0",
     "react-dom": "18.2.0"
