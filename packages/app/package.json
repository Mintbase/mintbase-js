{
  "name": "mintbase-next-test-suite",
<<<<<<< HEAD
  "version": "0.0.5-fix-git-ci-tagging-issue.0",
=======
  "version": "0.0.5-testing.0",
>>>>>>> edf70a51
  "private": true,
  "scripts": {
    "dev": "next dev",
    "lint": "eslint . --fix --ext ts --ext tsx"
  },
  "dependencies": {
<<<<<<< HEAD
    "@mintbase-js/sdk": "^0.0.5-fix-git-ci-tagging-issue.0",
=======
    "@mintbase-js/sdk": "^0.0.5-testing.0",
>>>>>>> edf70a51
    "next": "12.3.1",
    "react": "18.2.0",
    "react-dom": "18.2.0"
  },
  "devDependencies": {
    "@types/node": "18.7.23",
    "@types/react": "18.0.21",
    "@types/react-dom": "18.0.6",
    "eslint": "8.24.0",
    "typescript": "4.8.4"
  }
}<|MERGE_RESOLUTION|>--- conflicted
+++ resolved
@@ -1,21 +1,13 @@
 {
   "name": "mintbase-next-test-suite",
-<<<<<<< HEAD
-  "version": "0.0.5-fix-git-ci-tagging-issue.0",
-=======
   "version": "0.0.5-testing.0",
->>>>>>> edf70a51
   "private": true,
   "scripts": {
     "dev": "next dev",
     "lint": "eslint . --fix --ext ts --ext tsx"
   },
   "dependencies": {
-<<<<<<< HEAD
-    "@mintbase-js/sdk": "^0.0.5-fix-git-ci-tagging-issue.0",
-=======
     "@mintbase-js/sdk": "^0.0.5-testing.0",
->>>>>>> edf70a51
     "next": "12.3.1",
     "react": "18.2.0",
     "react-dom": "18.2.0"
