{
  "name": "@mintbase-js/auth",
<<<<<<< HEAD
  "version": "0.0.4-rc21",
=======
  "version": "0.0.4-rc16",
>>>>>>> b39a08db
  "description": "Wallet and auth functions for Mintbase JS SDK",
  "main": "lib/index.js",
  "scripts": {
    "build": "tsc",
    "watch": "tsc && tsc --watch & jest --watch --coverage",
    "lint": "eslint . --fix --ext ts",
    "test": "jest --coverage"
  },
  "files": [
    "lib"
  ],
  "publishConfig": {
    "access": "public"
  },
  "keywords": [],
  "author": "",
  "license": "MIT",
  "dependencies": {
<<<<<<< HEAD
    "@mintbase-js/sdk": "^0.0.4-rc21",
=======
    "@mintbase-js/sdk": "^0.0.4-rc16",
    "@near-wallet-selector/coin98-wallet": "^7.2.0",
>>>>>>> b39a08db
    "@near-wallet-selector/core": "^7.1.0",
    "@near-wallet-selector/default-wallets": "^7.2.0",
    "@near-wallet-selector/here-wallet": "^7.2.0",
    "@near-wallet-selector/ledger": "^7.2.0",
    "@near-wallet-selector/math-wallet": "^7.2.0",
    "@near-wallet-selector/meteor-wallet": "^7.2.0",
    "@near-wallet-selector/modal-ui": "^7.1.0",
    "@near-wallet-selector/my-near-wallet": "^7.2.0",
    "@near-wallet-selector/near-wallet": "^7.2.0",
    "@near-wallet-selector/nearfi": "^7.2.0",
    "@near-wallet-selector/neth": "^7.2.0",
    "@near-wallet-selector/nightly": "^7.2.0",
    "@near-wallet-selector/nightly-connect": "^7.2.0",
    "@near-wallet-selector/opto-wallet": "^7.2.0",
    "@near-wallet-selector/sender": "^7.2.0",
    "@near-wallet-selector/wallet-connect": "^7.2.0",
    "@near-wallet-selector/welldone-wallet": "^7.2.0",
    "rxjs": "^7.5.7"
  },
  "devDependencies": {
    "jest-environment-jsdom": "^29.1.1"
  }
}<|MERGE_RESOLUTION|>--- conflicted
+++ resolved
@@ -1,10 +1,6 @@
 {
   "name": "@mintbase-js/auth",
-<<<<<<< HEAD
-  "version": "0.0.4-rc21",
-=======
   "version": "0.0.4-rc16",
->>>>>>> b39a08db
   "description": "Wallet and auth functions for Mintbase JS SDK",
   "main": "lib/index.js",
   "scripts": {
@@ -23,12 +19,8 @@
   "author": "",
   "license": "MIT",
   "dependencies": {
-<<<<<<< HEAD
-    "@mintbase-js/sdk": "^0.0.4-rc21",
-=======
     "@mintbase-js/sdk": "^0.0.4-rc16",
     "@near-wallet-selector/coin98-wallet": "^7.2.0",
->>>>>>> b39a08db
     "@near-wallet-selector/core": "^7.1.0",
     "@near-wallet-selector/default-wallets": "^7.2.0",
     "@near-wallet-selector/here-wallet": "^7.2.0",
