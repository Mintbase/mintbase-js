{
  "name": "@mintbase-js/auth",
<<<<<<< HEAD
  "version": "0.0.4-alpha.0",
=======
  "version": "0.0.4-storage-module.2",
>>>>>>> c7e08a4e
  "description": "Wallet and auth functions for Mintbase JS SDK",
  "main": "lib/index.js",
  "scripts": {
    "build": "tsc",
    "watch": "tsc && tsc --watch & jest --watch --coverage",
    "lint": "eslint . --fix --ext ts",
    "test": "jest --coverage"
  },
  "files": [
    "lib"
  ],
  "publishConfig": {
    "access": "public"
  },
  "keywords": [],
  "author": "",
  "license": "MIT",
  "dependencies": {
<<<<<<< HEAD
    "@mintbase-js/sdk": "^0.0.4-alpha.0",
=======
    "@mintbase-js/sdk": "^0.0.4-storage-module.2",
>>>>>>> c7e08a4e
    "@near-wallet-selector/coin98-wallet": "^7.2.0",
    "@near-wallet-selector/core": "^7.1.0",
    "@near-wallet-selector/default-wallets": "^7.2.0",
    "@near-wallet-selector/here-wallet": "^7.2.0",
    "@near-wallet-selector/ledger": "^7.2.0",
    "@near-wallet-selector/math-wallet": "^7.2.0",
    "@near-wallet-selector/meteor-wallet": "^7.2.0",
    "@near-wallet-selector/modal-ui": "^7.1.0",
    "@near-wallet-selector/my-near-wallet": "^7.2.0",
    "@near-wallet-selector/near-wallet": "^7.2.0",
    "@near-wallet-selector/nearfi": "^7.2.0",
    "@near-wallet-selector/neth": "^7.2.0",
    "@near-wallet-selector/nightly": "^7.2.0",
    "@near-wallet-selector/nightly-connect": "^7.2.0",
    "@near-wallet-selector/opto-wallet": "^7.2.0",
    "@near-wallet-selector/sender": "^7.2.0",
    "@near-wallet-selector/wallet-connect": "^7.2.0",
    "@near-wallet-selector/welldone-wallet": "^7.2.0",
    "rxjs": "^7.5.7"
  },
  "devDependencies": {
    "jest-environment-jsdom": "^29.1.1"
  }
}<|MERGE_RESOLUTION|>--- conflicted
+++ resolved
@@ -1,10 +1,6 @@
 {
   "name": "@mintbase-js/auth",
-<<<<<<< HEAD
   "version": "0.0.4-alpha.0",
-=======
-  "version": "0.0.4-storage-module.2",
->>>>>>> c7e08a4e
   "description": "Wallet and auth functions for Mintbase JS SDK",
   "main": "lib/index.js",
   "scripts": {
@@ -23,11 +19,7 @@
   "author": "",
   "license": "MIT",
   "dependencies": {
-<<<<<<< HEAD
-    "@mintbase-js/sdk": "^0.0.4-alpha.0",
-=======
-    "@mintbase-js/sdk": "^0.0.4-storage-module.2",
->>>>>>> c7e08a4e
+    "@mintbase-js/sdk": "^0.0.4-storage-module.1",
     "@near-wallet-selector/coin98-wallet": "^7.2.0",
     "@near-wallet-selector/core": "^7.1.0",
     "@near-wallet-selector/default-wallets": "^7.2.0",
