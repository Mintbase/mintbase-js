{
  "name": "@mintbase-js/auth",
<<<<<<< HEAD
  "version": "0.6.0-beta-prerelease.2",
=======
  "version": "0.6.1-beta-prerelease.1",
>>>>>>> c514a1e8
  "description": "Wallet and auth functions for Mintbase JS SDK",
  "main": "lib/index.js",
  "scripts": {
    "build": "tsc",
    "watch": "tsc && tsc --watch & jest --watch --coverage",
    "lint": "eslint . --fix --ext ts",
    "test": "jest --coverage"
  },
  "files": [
    "lib"
  ],
  "publishConfig": {
    "access": "public"
  },
  "keywords": [],
  "author": "",
  "license": "MIT",
  "dependencies": {
    "@mintbase-js/sdk": "^0.6.1-update-packages-24058ee.0",
    "@mintbase-js/wallet": "0.6.1-update-packages-24058ee.0",
    "@near-wallet-selector/core": "8.9.12",
    "@near-wallet-selector/here-wallet": "8.9.12",
    "@near-wallet-selector/ledger": "8.9.12",
    "@near-wallet-selector/meteor-wallet": "8.9.12",
    "@near-wallet-selector/modal-ui": "8.9.12",
    "@near-wallet-selector/my-near-wallet": "8.9.12",
    "@near-wallet-selector/wallet-connect": "8.9.12",
    "bs58": "^5.0.0",
    "js-sha256": "^0.9.0",
    "rxjs": "^7.5.7"
  },
  "devDependencies": {
    "@types/node": "18.11.9",
    "jest-environment-jsdom": "^29.7.0"
  },
  "peerDependencies": {
    "isomorphic-textencoder": "^1.0.1"
  }
}<|MERGE_RESOLUTION|>--- conflicted
+++ resolved
@@ -1,10 +1,6 @@
 {
   "name": "@mintbase-js/auth",
-<<<<<<< HEAD
-  "version": "0.6.0-beta-prerelease.2",
-=======
   "version": "0.6.1-beta-prerelease.1",
->>>>>>> c514a1e8
   "description": "Wallet and auth functions for Mintbase JS SDK",
   "main": "lib/index.js",
   "scripts": {
