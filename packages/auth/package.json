--- conflicted
+++ resolved
@@ -1,10 +1,6 @@
 {
   "name": "@mintbase-js/auth",
-<<<<<<< HEAD
-  "version": "0.0.4-market-method-restructure.0",
-=======
   "version": "0.0.4-alpha.0",
->>>>>>> f5f217f0
   "description": "Wallet and auth functions for Mintbase JS SDK",
   "main": "lib/index.js",
   "scripts": {
