/*
    Mintbase Wallet Utils file
*/

<<<<<<< HEAD
=======

>>>>>>> 0cd1490a
const checkCallbackUrl = (callbackUrl: string): string => {
  function isValidURL(url): boolean {
    const urlPattern = /^(https?|ftp|http?):\/\/[^\s/$.?#].[^\s]*$/;
    return urlPattern.test(url);
  }

  if (callbackUrl !== null && callbackUrl.length > 0) {
    if (isValidURL(callbackUrl)) {
      if (
        callbackUrl.startsWith('https://') ||
        callbackUrl.startsWith('http://')
      ) {
        return callbackUrl.endsWith('/')
          ? callbackUrl.slice(0, -1)
          : callbackUrl;
      }
    } else {
      console.error(
        'callbackUrl set with wrong format. please use an URL with http:// or https:// instead.Further help available on our telegram channel: https://t.me/mintdev',
      );
      return new URL(window.location.href).toString();
    }
  } else {
    const globalCallBackUrl = localStorage.getItem(
      'mintbase-wallet:callback_url',
    );

    if (isValidURL(globalCallBackUrl)) {
      return globalCallBackUrl;
    } else {
      console.warn('We recommend you to set the callbackUrl property on setupMintbaseWallet  \n read more here:  \n https://docs.mintbase.xyz/dev/mintbase-sdk-ref/wallet#setupmintbasewallet  \n  \n further help available on our telegram channel:  \n https://t.me/mintdev');
      return new URL(window.location.href).toString();
    }
  }

  return new URL(window.location.href).toString();
};

const getCallbackUrl = (callbackUrl?: string): { cbUrl: string } | null => {
  if (typeof window !== undefined) {

    let mbjsCallbackUrl =  '';

    if ( window?.['mbjs']?.keys?.callbackUrl && window?.['mbjs']?.keys?.callbackUrl.length > 0  ) {
      mbjsCallbackUrl = window?.['mbjs']?.keys?.callbackUrl;
    }

    const globalCBUrl =  localStorage?.getItem('mintbase-wallet:callback_url') || mbjsCallbackUrl;

    // it gets always the passed callBackUrl first, if not check for the one on the Wallet Setup or mbjs.keys.callbackUrl
    const finalcbURL = callbackUrl ?? globalCBUrl;

    const callBackUrlRes = checkCallbackUrl(finalcbURL);

    // check if callBackUrl sent on the method is valid
    // method callbackUrl will always have priority over global callbackUrl , user can set different callbackUrls according to the method..

    return { cbUrl: callBackUrlRes };
  }
  return null;
};

const resolveWalletUrl = (network: string, walletUrl?: string): string  => {
  if (walletUrl) {
    return walletUrl;
  }

  switch (network) {
  case 'mainnet':
    return 'https://wallet.mintbase.xyz';
  case 'testnet':
    return 'https://testnet.wallet.mintbase.xyz/';
  default:
    throw new Error('Invalid wallet url');
  }
};

const resolveBitteWallet = (network: string, walletUrl?: string): string  => {
  if (walletUrl) {
    return walletUrl;
  }

  switch (network) {
  case 'mainnet':
    return 'https://wallet.bitte.ai';
  case 'testnet':
    return 'https://testnet.wallet.bitte.ai/';
  default:
    throw new Error('Invalid wallet url');
  }
};

export { checkCallbackUrl, getCallbackUrl, resolveBitteWallet, resolveWalletUrl };
<|MERGE_RESOLUTION|>--- conflicted
+++ resolved
@@ -2,10 +2,6 @@
     Mintbase Wallet Utils file
 */
 
-<<<<<<< HEAD
-=======
-
->>>>>>> 0cd1490a
 const checkCallbackUrl = (callbackUrl: string): string => {
   function isValidURL(url): boolean {
     const urlPattern = /^(https?|ftp|http?):\/\/[^\s/$.?#].[^\s]*$/;
