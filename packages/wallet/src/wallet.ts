--- conflicted
+++ resolved
@@ -199,10 +199,8 @@
 
     this._clearQueryParams();
 
-<<<<<<< HEAD
-=======
     return [{publickKey: publicKey, accountId: accountId, active: true}]
->>>>>>> 1902fcf9
+
   }
 
   private _setActiveAccountId(accountId: string) {
