--- conflicted
+++ resolved
@@ -58,16 +58,6 @@
     newUrl.searchParams.set('failure_url', currentUrl.href);
 
     window.location.assign(newUrl.toString());
-
-<<<<<<< HEAD
-=======
-<<<<<<< HEAD
-    return this.getAccounts();
-=======
-    return this.getAccounts()
->>>>>>> feat-add-wallet-package
->>>>>>> 0d5d0b9c
-
   }
 
   async signOut() {
@@ -217,14 +207,7 @@
 
     this._clearQueryParams();
 
-  
-<<<<<<< HEAD
-
-
-=======
-
-
->>>>>>> 0d5d0b9c
+
     return [{ publickKey: publicKey, accountId: accountId, active: true }]
 
   }
