{
  "name": "@mintbase-js/storage",
<<<<<<< HEAD
  "version": "0.0.5-rpc-balance.0",
=======
  "version": "0.0.5-alpha.0",
>>>>>>> fd6c082d
  "description": "Storage functions for  Mintbase JS SDK",
  "main": "lib/index.js",
  "scripts": {
    "build": "tsc",
    "watch": "tsc && tsc --watch & jest --watch --coverage",
    "lint": "eslint . --fix --ext ts",
    "test": "jest --coverage"
  },
  "files": [
    "lib"
  ],
  "keywords": [],
  "author": "",
  "license": "MIT",
  "dependencies": {
    "@mintbase-js/sdk": "*",
    "near-api-js": "^0.44.2",
    "superagent": "^8.0.3"
  },
  "devDependencies": {
    "@types/node": "^18.11.9"
  }
}<|MERGE_RESOLUTION|>--- conflicted
+++ resolved
@@ -1,10 +1,6 @@
 {
   "name": "@mintbase-js/storage",
-<<<<<<< HEAD
-  "version": "0.0.5-rpc-balance.0",
-=======
   "version": "0.0.5-alpha.0",
->>>>>>> fd6c082d
   "description": "Storage functions for  Mintbase JS SDK",
   "main": "lib/index.js",
   "scripts": {
