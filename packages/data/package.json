--- conflicted
+++ resolved
@@ -1,10 +1,6 @@
 {
   "name": "@mintbase-js/data",
-<<<<<<< HEAD
-  "version": "0.0.4-rc21",
-=======
   "version": "0.0.4-rc16",
->>>>>>> b39a08db
   "description": "Query wrappers for  Mintbase JS SDK",
   "main": "lib/index.js",
   "scripts": {
