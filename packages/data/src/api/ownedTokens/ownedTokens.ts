--- conflicted
+++ resolved
@@ -1,21 +1,15 @@
-import { Pagination, Token } from '../../types';
+import { Pagination } from '../../types';
 import { fetchGraphQl } from '../../graphql/fetch';
 import { ownedTokensQuery } from './ownedTokens.query';
 
 export type OwnedTokensQueryResult = {
   tokens: Token[];
-<<<<<<< HEAD
-};
-
-export const ownedTokens = async (ownerId: string, { limit, offset = 0 }: Pagination): Promise<Token[]> => {
-=======
 }
 
 export const ownedTokens = async (
   ownerId: string,
   { limit, offset = 0 }: Pagination,
 ): Promise<Token[]> => {
->>>>>>> 8f8a9a74
   const { data, error } = await fetchGraphQl<OwnedTokensQueryResult>({
     query: ownedTokensQuery,
     variables: {
@@ -24,7 +18,6 @@
       offset,
     },
   });
-  console.log(data);
 
   if (error) {
     console.error('Error fetching token listing counts', error.message);
