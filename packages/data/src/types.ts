// shared by data libs and not in graphql.
export type Pagination = {
  limit: number;
  offset?: number;
<<<<<<< HEAD
};
=======
}
>>>>>>> 8f8a9a74

export type Token = {
  lastTransferredAt: string;
  tokenId: string;
  contractId: string;
  baseUri: string;
  metadataId: string;
  title: string;
  minter: string;
  media: string;
  document: string;
  animationUrl: string;
<<<<<<< HEAD
};
=======
}
>>>>>>> 8f8a9a74
<|MERGE_RESOLUTION|>--- conflicted
+++ resolved
@@ -2,11 +2,7 @@
 export type Pagination = {
   limit: number;
   offset?: number;
-<<<<<<< HEAD
-};
-=======
 }
->>>>>>> 8f8a9a74
 
 export type Token = {
   lastTransferredAt: string;
@@ -19,8 +15,4 @@
   media: string;
   document: string;
   animationUrl: string;
-<<<<<<< HEAD
-};
-=======
-}
->>>>>>> 8f8a9a74
+}