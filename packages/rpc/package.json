{
  "name": "@mintbase-js/rpc",
  "version": "0.5.0-beta-prerelease.2",
  "description": "NEAR RPC interactions for  Mintbase JS SDK",
  "main": "lib/index.js",
  "scripts": {
    "build": "tsc",
    "codegen": "graphql-codegen --config ./src/graphql/codegen/config.ts",
    "watch": "tsc && tsc --watch & jest --watch --coverage",
    "lint": "eslint . --fix --ext ts",
    "test": "jest --coverage"
  },
  "files": [
    "lib"
  ],
  "publishConfig": {
    "access": "public"
  },
  "keywords": [],
  "author": "",
  "license": "MIT",
  "dependencies": {
    "@types/node": "^16.0.0",
    "bn.js": "^5.2.1"
  },
<<<<<<< HEAD
    "peerDependencies": {
=======
  "peerDependencies": {
>>>>>>> e399f8c3
    "isomorphic-unfetch": "^3.1.0"
  },
  "devDependencies": {
    "@mintbase-js/sdk": "^0.5.0-beta-prerelease.2",
    "@types/bn.js": "^5.1.1"
  }
}<|MERGE_RESOLUTION|>--- conflicted
+++ resolved
@@ -23,11 +23,7 @@
     "@types/node": "^16.0.0",
     "bn.js": "^5.2.1"
   },
-<<<<<<< HEAD
     "peerDependencies": {
-=======
-  "peerDependencies": {
->>>>>>> e399f8c3
     "isomorphic-unfetch": "^3.1.0"
   },
   "devDependencies": {
