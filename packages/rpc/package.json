--- conflicted
+++ resolved
@@ -25,11 +25,7 @@
     "isomorphic-unfetch": "^3.1.0"
   },
   "devDependencies": {
-<<<<<<< HEAD
     "@mintbase-js/sdk": "^0.3.2-upgrade-packages-8d232aa.0",
-=======
-    "@mintbase-js/sdk": "^0.3.2-beta.21",
->>>>>>> 2360c5aa
     "@types/bn.js": "^5.1.1"
   },
   "overrides": {
