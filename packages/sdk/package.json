{
  "name": "@mintbase-js/sdk",
<<<<<<< HEAD
  "version": "0.0.5-fix-git-ci-tagging-issue.0",
=======
  "version": "0.0.5-testing.0",
>>>>>>> edf70a51
  "description": "Core functions for  Mintbase JS SDK",
  "main": "lib/index.js",
  "types": "lib/index.d.ts",
  "scripts": {
    "build": "tsc",
    "watch": "tsc && tsc --watch & jest --watch --coverage",
    "lint": "eslint . --fix --ext ts",
    "test": "jest --coverage"
  },
  "files": [
    "lib"
  ],
  "publishConfig": {
    "access": "public"
  },
  "keywords": [],
  "author": "",
  "license": "MIT",
  "dependencies": {
    "near-api-js": "^0.44.2"
  }
}<|MERGE_RESOLUTION|>--- conflicted
+++ resolved
@@ -1,10 +1,6 @@
 {
   "name": "@mintbase-js/sdk",
-<<<<<<< HEAD
-  "version": "0.0.5-fix-git-ci-tagging-issue.0",
-=======
   "version": "0.0.5-testing.0",
->>>>>>> edf70a51
   "description": "Core functions for  Mintbase JS SDK",
   "main": "lib/index.js",
   "types": "lib/index.d.ts",
