--- conflicted
+++ resolved
@@ -1,10 +1,6 @@
 {
   "name": "@mintbase-js/sdk",
-<<<<<<< HEAD
-  "version": "0.0.4-use-owned-nfts-by-stores.1",
-=======
   "version": "0.0.5-alpha.0",
->>>>>>> fd16fc58
   "description": "Core functions for  Mintbase JS SDK",
   "main": "lib/index.js",
   "types": "lib/index.d.ts",
