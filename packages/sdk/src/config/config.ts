--- conflicted
+++ resolved
@@ -58,12 +58,8 @@
     debugMode: configObj.network == NEAR_NETWORKS.TESTNET,
     mbContract: MINTBASE_CONTRACTS[configObj.network],
     apiKey: configObj.apiKey ?? DEFAULT_API_KEY,
-<<<<<<< HEAD
     connectProxyAddress: null,
-=======
     ftAddresses: FT_ADDRESSES[configObj.network],
-    connectProxyHost: null,
->>>>>>> 9bd8b232
     isSet: true,
   };
 
@@ -76,12 +72,8 @@
   config.debugMode = globalConfig.debugMode;
   config.nearRpcUrl = globalConfig.nearRpcUrl;
   config.apiKey = globalConfig.apiKey;
-<<<<<<< HEAD
   config.connectProxyAddress = globalConfig.connectProxyAddress;
-=======
   config.ftAddresses = globalConfig.ftAddresses;
-  config.connectProxyHost = globalConfig.connectProxyHost;
->>>>>>> 9bd8b232
   config.isSet = globalConfig.isSet;
   return globalConfig;
 };
