--- conflicted
+++ resolved
@@ -266,13 +266,12 @@
   keep_old_minters?: boolean;
 }
 
-<<<<<<< HEAD
 export interface SetSplitsArgs {
   contractAddress?: string;
   tokenIds: string[];
   splitOwners: Record<string, number>;
 }
-=======
+
 export type FtTransferArgs = {
   ftContractAddress: string;
   receiverId: string;
@@ -284,7 +283,6 @@
   ftContractAddress: string;
   accountId?: string;
 };
->>>>>>> f27edc4d
 
 export declare type TxnOptionalSignerId = Optional<Transaction, 'signerId'>;
 
@@ -373,11 +371,11 @@
   contractId?: string;
 }
 
-<<<<<<< HEAD
 export interface SetSplitsArgsResponse {
   token_ids: string[];
   split_between: Record<string, number>;
-=======
+}
+
 export interface FtTransferArgsResponse {
   receiver_id: string;
   amount: string;
@@ -386,7 +384,6 @@
 
 export interface FtDepositStorageArgsResponse {
   account_id: string;
->>>>>>> f27edc4d
 }
 
 export type ExecuteArgsResponse = BatchChangeMinterArgsResponse | TransferArgsResponse | ListArgsResponse | MintArgsResponse |
