--- conflicted
+++ resolved
@@ -88,11 +88,8 @@
   nearRpcUrl: RPC_ENDPOINTS | '';
   debugMode?: boolean;
   apiKey?: string;
-<<<<<<< HEAD
   ftAddresses: FtAddresses | '';
-=======
   connectProxyHost?: string;
->>>>>>> cb3510c9
 }
 
 export interface MbJsKeysObject extends ConfigOptionsObj  {
