--- conflicted
+++ resolved
@@ -87,13 +87,8 @@
 
   test('mint without options', () => {
     const args = mint({
-<<<<<<< HEAD
-      nftContractId: nftContractId,
-      metadata: { reference, media },
-=======
-      contractAddress: contractAddress,
-      reference: reference,
->>>>>>> 7d63c376
+      contractAddress: contractAddress,
+      metadata: { reference, media },
       ownerId: ownerId,
     });
 
@@ -117,13 +112,8 @@
 
   test('mint with options', () => {
     const args = mint({
-<<<<<<< HEAD
-      nftContractId: nftContractId,
-      metadata: { reference, media },
-=======
-      contractAddress: contractAddress,
-      reference: reference,
->>>>>>> 7d63c376
+      contractAddress: contractAddress,
+      metadata: { reference, media },
       ownerId: ownerId,
       options: options,
     });
@@ -157,13 +147,8 @@
 
   test('mint with invalid percentage', () => {
     expect(()=> mint({
-<<<<<<< HEAD
-      nftContractId: nftContractId,
-      metadata: { reference, media },
-=======
-      contractAddress: contractAddress,
-      reference: reference,
->>>>>>> 7d63c376
+      contractAddress: contractAddress,
+      metadata: { reference, media },
       ownerId: ownerId,
       options: optionsWithInvalidPercentage,
     })).toThrow();
@@ -171,13 +156,8 @@
 
   test('mint with invalid amount', () => {
     expect(()=> mint({
-<<<<<<< HEAD
-      nftContractId: nftContractId,
-      metadata: { reference, media },
-=======
-      contractAddress: contractAddress,
-      reference: reference,
->>>>>>> 7d63c376
+      contractAddress: contractAddress,
+      metadata: { reference, media },
       ownerId: ownerId,
       options: optionsWithInvalidAmount,
     })).toThrow();
