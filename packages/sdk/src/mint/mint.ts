import { mbjs } from '../config/config';
import { GAS, ONE_YOCTO } from '../constants';
import { ERROR_MESSAGES } from '../errorMessages';
import { MintArgs, MintArgsResponse, NearContractCall, TOKEN_METHOD_NAMES } from '../types';


<<<<<<< HEAD
export type MintArgs =  {
  contractAddress?: string;
  ownerId: string;
  reference?: string;
  metadata: TokenMetadata;
  options?: MintOptions;
  noMedia?: boolean;     // explicit opt-in to NFT without media, breaks wallets
  noReference?: boolean; // explicit opt-in to NFT without reference
};

export type TokenMetadata = {
  title?: string;
  description?: string;
  media?: string;
  media_hash?: string;
  copies?: number;
  issued_at?: string;  // Stringified unix timestamp, according to
  expires_at?: string; // standards this is milliseconds since epoch, but
  starts_at?: string;  // since `env::block_timestamp` is in nanoseconds
  updated_at?: string; // most timestamps in the ecosystem are nanoseconds
  extra?: string;
  reference?: string;
  reference_hash?: string;
}

export type MintOptions = {
    splits?: Splits;
    amount?: number;
    royaltyPercentage?: number;
}

export type Splits = Record<string, number>;

=======
>>>>>>> f5709b27
/**
 * Mint a token given via reference json on a given contract with a specified owner, amount of copies as well and royalties can be specified via options
 * @param mintArguments {@link MintArgs}
 * @returns contract call to be passed to @mintbase-js/sdk execute method
 */
export const mint = (
  args: MintArgs,
<<<<<<< HEAD
): NearContractCall => {
  const {
    contractAddress = mbjs.keys.contractAddress,
    reference,
    metadata,
    ownerId,
    options = {},
    noMedia = false,
    noReference = false,
  } = args;
=======
): NearContractCall<MintArgsResponse> => {
  const { contractAddress = mbjs.keys.contractAddress, reference, ownerId, options = {}  } = args;
>>>>>>> f5709b27

  const { splits, amount, royaltyPercentage } = options;

  if (contractAddress == null) {
    throw new Error(ERROR_MESSAGES.CONTRACT_ADDRESS);
  }

  // Either both references are the same or only one must be given
  if (reference && metadata.reference && metadata.reference !== reference) {
    throw new Error(ERROR_MESSAGES.CONFLICTING_REFERENCES);
  }
  // If reference not in metadata, insert
  if (!metadata.reference) {
    metadata.reference = reference;
  }

  // Reference and media need to be present or explictly opted out of
  if (!noReference && !metadata.reference && !reference) {
    throw new Error(ERROR_MESSAGES.NO_REFERENCE);
  }
  if (!noMedia && !metadata.media) {
    throw new Error(ERROR_MESSAGES.NO_MEDIA);
  }

  if (splits) {
    //0.5 -> 5000
    adjustSplitsForContract(splits);
  }

  if (splits && Object.keys(splits).length > 50) {
    throw new Error(ERROR_MESSAGES.MAX_SPLITS);
  }

  if (splits && Object.keys(splits).length < 2) {
    throw new Error(ERROR_MESSAGES.SPLITS);
  }

  if (amount && amount > 125) {
    throw  new Error(ERROR_MESSAGES.MAX_AMOUT);
  }

  if (royaltyPercentage && royaltyPercentage < 0 || royaltyPercentage > 0.5) {
    throw new Error(ERROR_MESSAGES.INVALID_ROYALTY_PERCENTAGE);
  }

  return {
    contractAddress: contractAddress || mbjs.keys.contractAddress,
    args: {
      owner_id: ownerId,
      metadata: metadata,
      num_to_mint: amount || 1,
      // 10000 = 100%
      royalty_args: !splits ? null : { split_between: splits, percentage: royaltyPercentage * 10000 },
      split_owners: splits || null,
    },
    methodName: TOKEN_METHOD_NAMES.MINT,
    gas: GAS,
    deposit: ONE_YOCTO,
  };
};

function adjustSplitsForContract(splits: Record<string, number> ): void {
  let counter = 0;
  Object.keys(splits).forEach(key => {
    counter += splits[key];
    splits[key] *= 10000;
  });
  if (counter != 1) {
    throw new Error (ERROR_MESSAGES.SPLITS_PERCENTAGE);
  }
}<|MERGE_RESOLUTION|>--- conflicted
+++ resolved
@@ -3,8 +3,7 @@
 import { ERROR_MESSAGES } from '../errorMessages';
 import { MintArgs, MintArgsResponse, NearContractCall, TOKEN_METHOD_NAMES } from '../types';
 
-
-<<<<<<< HEAD
+// TODO: move to ../types
 export type MintArgs =  {
   contractAddress?: string;
   ownerId: string;
@@ -38,8 +37,6 @@
 
 export type Splits = Record<string, number>;
 
-=======
->>>>>>> f5709b27
 /**
  * Mint a token given via reference json on a given contract with a specified owner, amount of copies as well and royalties can be specified via options
  * @param mintArguments {@link MintArgs}
@@ -47,8 +44,7 @@
  */
 export const mint = (
   args: MintArgs,
-<<<<<<< HEAD
-): NearContractCall => {
+): NearContractCall<MintArgsResponse> => {
   const {
     contractAddress = mbjs.keys.contractAddress,
     reference,
@@ -58,10 +54,6 @@
     noMedia = false,
     noReference = false,
   } = args;
-=======
-): NearContractCall<MintArgsResponse> => {
-  const { contractAddress = mbjs.keys.contractAddress, reference, ownerId, options = {}  } = args;
->>>>>>> f5709b27
 
   const { splits, amount, royaltyPercentage } = options;
 
