--- conflicted
+++ resolved
@@ -6,12 +6,7 @@
 
 
 export type MintArgs =  {
-<<<<<<< HEAD
-  nftContractId?: string;
-=======
   contractAddress?: string;
-  reference: string;
->>>>>>> 7d63c376
   ownerId: string;
   reference?: string;
   metadata: TokenMetadata;
@@ -51,9 +46,8 @@
 export const mint = (
   args: MintArgs,
 ): NearContractCall => {
-<<<<<<< HEAD
   const {
-    nftContractId = DEFAULT_CONTRACT_ADDRESS,
+    contractAddress = DEFAULT_CONTRACT_ADDRESS,
     reference,
     metadata,
     ownerId,
@@ -64,16 +58,8 @@
 
   const { splits, amount, royaltyPercentage } = options;
 
-  if (nftContractId === null) {
-    throw new Error('You must provide a nftContractId or define a NFT_CONTRACT_ID environment variable to default to');
-=======
-  const { contractAddress = mbjs.keys.contractAddress, reference, ownerId, options = {}  } = args;
-
-  const { splits, amount, royaltyPercentage } = options;
-  
   if (contractAddress == null) {
     throw new Error(ERROR_MESSAGES.CONTRACT_ADDRESS);
->>>>>>> 7d63c376
   }
 
   // Either both references are the same or only one must be given
@@ -106,13 +92,8 @@
     throw new Error(ERROR_MESSAGES.SPLITS);
   }
 
-<<<<<<< HEAD
   if (amount && amount > 125) {
-    throw ('It is not possible to mint more than 99 copies of this token using this method');
-=======
-  if (amount && amount > 99) {
     throw  new Error(ERROR_MESSAGES.MAX_AMOUT);
->>>>>>> 7d63c376
   }
 
   if (royaltyPercentage && royaltyPercentage < 0 || royaltyPercentage > 0.5) {
