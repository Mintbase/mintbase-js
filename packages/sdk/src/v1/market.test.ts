import { GAS_CONSTANTS } from './constants';
import { buy, depositStorage, list } from './market';

describe('token method calls', () => {
  const marketAddress = 'test.market';
  const nftContractId = 'test.nft.contract';
  const receiverId = 'test.account';
  const tokenId1 = '1';

  Object.defineProperty(global, 'localStorage', {
    value: {
      getItem: jest.fn(),
      setItem: jest.fn(),
      removeItem: jest.fn(),
    },
  });

  test('deposit storage for one listing', () => {
    const args = depositStorage({
      listAmount: 1,
      marketAddress: marketAddress,
    });

    expect(args).toEqual({
      contractAddress: marketAddress,
      methodName: 'deposit_storage',
      args: {},
      deposit: '10000000000000000000000',
      gas: GAS_CONSTANTS.DEFAULT_GAS,
    });
  });

  test('deposit storage for two listings', () => {
    const args = depositStorage({
      listAmount: 2,
      marketAddress: marketAddress,
    });

    expect(args).toEqual({
      contractAddress: marketAddress,
      methodName: 'deposit_storage',
      args: {},
      deposit: '20000000000000000000000',
      gas: GAS_CONSTANTS.DEFAULT_GAS,
    });
  });

  test('deposit storage for ten listings', () => {
    const args = depositStorage({
      listAmount: 10,
      marketAddress: marketAddress,
    });

    expect(args).toEqual({
      contractAddress: marketAddress,
      methodName: 'deposit_storage',
      args: {},
      deposit: '100000000000000000000000',
      gas: GAS_CONSTANTS.DEFAULT_GAS,
    });
  });

  test('buy a token', () => {
    const args = buy({
      nftContractId: nftContractId,
      tokenId: tokenId1,
      referrerId: receiverId,
      marketAddress: marketAddress,
      price: {
        amount: '1',
      },
    });

    expect(args).toEqual({
      contractAddress: marketAddress,
      methodName: 'buy',
      args: {
<<<<<<< HEAD
        // eslint-disable-next-line @typescript-eslint/camelcase
        nft_contract_id: nftContractId,
        // eslint-disable-next-line @typescript-eslint/camelcase
=======
        nft_contract_id: nftContractId,
>>>>>>> 7d63c376
        token_id: tokenId1,
        referrer_id: receiverId,
      },
      deposit: '1',
      gas: GAS_CONSTANTS.DEFAULT_GAS,
    });
  });

  test('list a token', () => {
    const args = list({
      nftContractId: nftContractId,
      tokenId: tokenId1,
      approvedAccountId: marketAddress,
      price: {
        amount: '1',
      },
    });

    expect(args).toEqual({
      contractAddress: nftContractId,
      methodName: 'nft_approve',
      args: {
        token_id: tokenId1,
        account_id: marketAddress,
        msg: JSON.stringify({
          price: '1',
        }),
      },
      deposit: '1',
      gas: GAS_CONSTANTS.DEFAULT_GAS,
    });
  });

});<|MERGE_RESOLUTION|>--- conflicted
+++ resolved
@@ -75,13 +75,7 @@
       contractAddress: marketAddress,
       methodName: 'buy',
       args: {
-<<<<<<< HEAD
-        // eslint-disable-next-line @typescript-eslint/camelcase
         nft_contract_id: nftContractId,
-        // eslint-disable-next-line @typescript-eslint/camelcase
-=======
-        nft_contract_id: nftContractId,
->>>>>>> 7d63c376
         token_id: tokenId1,
         referrer_id: receiverId,
       },
