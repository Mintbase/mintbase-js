--- conflicted
+++ resolved
@@ -3,17 +3,6 @@
 
 export type TokenArgs = {
   network?: string;
-};
-
-<<<<<<< HEAD
-export type TransferArgs = TokenArgs & {
-  nftContractId: AccountId;
-  transfers: { receiverId: AccountId; tokenId: TokenId }[];
-=======
-export type BurnArgs = {
-  nftContractId: AccountId;
-  tokenIds: TokenId[];
->>>>>>> 8f8a9a74
 };
 
 export type DeployTokenContractArgs = TokenArgs & {
