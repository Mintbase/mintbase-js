<<<<<<< HEAD
import { TOKEN_METHOD_NAMES } from '../constants';
import { deployContract, revoke } from './token';
=======
import { DEPOSIT_CONSTANTS, GAS_CONSTANTS, TOKEN_METHOD_NAMES } from '../constants';
import { burn, deployContract, revoke } from './token';
>>>>>>> f6033c91

describe('token method calls', () => {
  const nftContractId = 'test.nft.contract';
  const receiverId = 'test.account';
  const tokenId1 = '1';
  const tokenId2 = '2';

<<<<<<< HEAD
=======
  test('burn one token', () => {
    const args = burn({
      nftContractId: nftContractId,
      tokenIds: [tokenId1],
    });

    expect(args).toEqual({
      contractAddress: nftContractId,
      methodName: TOKEN_METHOD_NAMES.BATCH_BURN,
      args: {
        // eslint-disable-next-line @typescript-eslint/camelcase
        token_ids: [tokenId1],
      },
      gas: GAS_CONSTANTS.DEFAULT_GAS,
      deposit: DEPOSIT_CONSTANTS.ONE_YOCTO,
    });
  });

  test('burn two tokens', () => {
    const args = burn({
      nftContractId: nftContractId,
      tokenIds: [tokenId1, tokenId2],
    });

    expect(args).toEqual({
      contractAddress: nftContractId,
      methodName: TOKEN_METHOD_NAMES.BATCH_BURN,
      args: {
        // eslint-disable-next-line @typescript-eslint/camelcase
        token_ids: [tokenId1, tokenId2],
      },
      gas: GAS_CONSTANTS.DEFAULT_GAS,
      deposit: DEPOSIT_CONSTANTS.ONE_YOCTO,
    });
  });

>>>>>>> f6033c91
  test('revoke token one account', () => {
    const args = revoke({
      nftContractId: nftContractId,
      tokenId: tokenId1,
      accountToRevokeId: receiverId,
    });

    expect(args).toEqual({
      contractAddress: nftContractId,
      methodName: TOKEN_METHOD_NAMES.TOKEN_ACCOUNT_REVOKE,
      args: {
        // eslint-disable-next-line @typescript-eslint/camelcase
        token_id: tokenId1,
        // eslint-disable-next-line @typescript-eslint/camelcase
        account_id: receiverId,
      },
      gas: GAS_CONSTANTS.DEFAULT_GAS,
      deposit: DEPOSIT_CONSTANTS.ONE_YOCTO,
    });
  });

  test('revoke token all accounts', () => {
    const args = revoke({
      nftContractId: nftContractId,
      tokenId: tokenId1,
    });

    expect(args).toEqual({
      contractAddress: nftContractId,
      methodName: TOKEN_METHOD_NAMES.TOKEN_ACCOUNT_REVOKE_ALL,
      args: {
        // eslint-disable-next-line @typescript-eslint/camelcase
        token_id: tokenId1,
      },
      gas: GAS_CONSTANTS.DEFAULT_GAS,
      deposit: DEPOSIT_CONSTANTS.ONE_YOCTO,
    });
  });

  test('deploy contract set all values', () => {
    const factoryContractId = 'test.factory';
    const name = 'test';
    const symbol = 'TST';
    const icon = 'test';
    const baseUri = 'test';
    const reference = 'test';
    const referenceHash = 'test';
    const ownerId = 'test';

    const inp = {
      name: name,
      factoryContractId: factoryContractId,
      ownerId: ownerId,
      metadata: {
        symbol: symbol,
        icon: icon,
        baseUri: baseUri,
        reference: reference,
        referenceHash: referenceHash,
      },
    };

    const args = deployContract(inp);

    expect(args).toEqual({
      contractAddress: factoryContractId,
      methodName: TOKEN_METHOD_NAMES.DEPLOY_TOKEN_CONTRACT,
      args: {
        // eslint-disable-next-line @typescript-eslint/camelcase
        owner_id: ownerId,
        metadata: {
          spec: 'nft-1.0.0',
          name: name,
          symbol: 'tst',
          icon: icon,
          // eslint-disable-next-line @typescript-eslint/camelcase
          base_uri: baseUri,
          reference: reference,
          // eslint-disable-next-line @typescript-eslint/camelcase
          reference_hash: referenceHash,
        },
      },
      gas: GAS_CONSTANTS.DEFAULT_GAS,
      deposit: '6500000000000000000000000',
    });
  });
});<|MERGE_RESOLUTION|>--- conflicted
+++ resolved
@@ -1,10 +1,5 @@
-<<<<<<< HEAD
-import { TOKEN_METHOD_NAMES } from '../constants';
+import { DEPOSIT_CONSTANTS, GAS_CONSTANTS, TOKEN_METHOD_NAMES } from '../constants';
 import { deployContract, revoke } from './token';
-=======
-import { DEPOSIT_CONSTANTS, GAS_CONSTANTS, TOKEN_METHOD_NAMES } from '../constants';
-import { burn, deployContract, revoke } from './token';
->>>>>>> f6033c91
 
 describe('token method calls', () => {
   const nftContractId = 'test.nft.contract';
@@ -12,45 +7,6 @@
   const tokenId1 = '1';
   const tokenId2 = '2';
 
-<<<<<<< HEAD
-=======
-  test('burn one token', () => {
-    const args = burn({
-      nftContractId: nftContractId,
-      tokenIds: [tokenId1],
-    });
-
-    expect(args).toEqual({
-      contractAddress: nftContractId,
-      methodName: TOKEN_METHOD_NAMES.BATCH_BURN,
-      args: {
-        // eslint-disable-next-line @typescript-eslint/camelcase
-        token_ids: [tokenId1],
-      },
-      gas: GAS_CONSTANTS.DEFAULT_GAS,
-      deposit: DEPOSIT_CONSTANTS.ONE_YOCTO,
-    });
-  });
-
-  test('burn two tokens', () => {
-    const args = burn({
-      nftContractId: nftContractId,
-      tokenIds: [tokenId1, tokenId2],
-    });
-
-    expect(args).toEqual({
-      contractAddress: nftContractId,
-      methodName: TOKEN_METHOD_NAMES.BATCH_BURN,
-      args: {
-        // eslint-disable-next-line @typescript-eslint/camelcase
-        token_ids: [tokenId1, tokenId2],
-      },
-      gas: GAS_CONSTANTS.DEFAULT_GAS,
-      deposit: DEPOSIT_CONSTANTS.ONE_YOCTO,
-    });
-  });
-
->>>>>>> f6033c91
   test('revoke token one account', () => {
     const args = revoke({
       nftContractId: nftContractId,
