--- conflicted
+++ resolved
@@ -10,6 +10,7 @@
   DEPOSIT_CONSTANTS,
 } from '../constants';
 import {
+  BurnArgs,
   DeployTokenContractArgs,
   TransferTokenContractOwnership,
   MintArgs,
@@ -18,40 +19,8 @@
   RevokeAccountArgs,
 } from './token.types';
 
-<<<<<<< HEAD
 export const deployContract = (args: DeployTokenContractArgs): TransactionArgs => {
   const { name, factoryContractId = Network.TESTNET, ownerId, metadata } = args;
-=======
-// TODO: figure out a way to generate gas and deposit for each
-
-export const burn = (
-  args: BurnArgs,
-): TransactionArgs & TransactionAttachments => {
-  const { nftContractId, tokenIds } = args;
-
-  return {
-    contractAddress: nftContractId,
-    methodName: TOKEN_METHOD_NAMES.BATCH_BURN,
-    args: {
-      // eslint-disable-next-line @typescript-eslint/camelcase
-      token_ids: tokenIds,
-    },
-    gas: GAS_CONSTANTS.DEFAULT_GAS,
-    deposit: DEPOSIT_CONSTANTS.ONE_YOCTO,
-  };
-};
-
-export const deployContract = (
-  args: DeployTokenContractArgs,
-): TransactionArgs & TransactionAttachments => {
-  const {
-    name,
-    factoryContractId,
-    network = Network.TESTNET,
-    ownerId,
-    metadata,
-  } = args;
->>>>>>> f6033c91
 
   const { symbol, icon, baseUri, reference, referenceHash } = metadata;
 
