export * from './execute';
export * from './constants';
<<<<<<< HEAD
export * from './constants';
export * from './burn/burn';
=======
export * from './transfer/transfer';
>>>>>>> 8f8a9a74
export * from './v1/token';
export * from './v1/token.types';
export * from './v1/market';
export * from './v1/market.types';

// this is done to avoid importing near-api-js more than once
// which leads to a strange, but known issue
// https://docs.near.org/tools/near-api-js/faq#class-x-is-missing-in-schema-publickey
export { Account, providers, connect as connectToNear, KeyPair } from 'near-api-js';
export { InMemoryKeyStore, KeyStore } from 'near-api-js/lib/key_stores';

// adding some other types from within libraries as a convenience
export { FinalExecutionOutcome } from '@near-wallet-selector/core';<|MERGE_RESOLUTION|>--- conflicted
+++ resolved
@@ -1,11 +1,7 @@
 export * from './execute';
 export * from './constants';
-<<<<<<< HEAD
-export * from './constants';
 export * from './burn/burn';
-=======
 export * from './transfer/transfer';
->>>>>>> 8f8a9a74
 export * from './v1/token';
 export * from './v1/token.types';
 export * from './v1/market';
