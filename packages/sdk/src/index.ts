<<<<<<< HEAD
// export * from './execute';
// export * from './constants';
// export * from './burn/burn';
// export * from './addMinter/addMinter';
// export * from './removeMinter/removeMinter';
// export * from './transfer/transfer';
// export * from './batchChangeMinters/batchChangeMinters';
// export * from './deployContract/deployContract';
// export * from './transferContractOwnership/transferContractOwnership';
// export * from './list/list';
// export * from './buy/buy';
// export * from './depositStorage/depositStorage';
=======
export * from './execute';
export * from './constants';
export * from './burn/burn';
export * from './addMinter/addMinter';
export * from './removeMinter/removeMinter';
export * from './transfer/transfer';
export * from './batchChangeMinters/batchChangeMinters';
export * from './mint/mint';
export * from './revoke/revoke';
export * from './deployContract/deployContract';
export * from './transferContractOwnership/transferContractOwnership';
>>>>>>> 5d566dcf
export * from './v1/token';
export * from './v1/token.types';
export * from './v1/market';
export * from './v1/market.types';
<<<<<<< HEAD
=======

// this is done to avoid importing near-api-js more than once
// which leads to a strange, but known issue
// https://docs.near.org/tools/near-api-js/faq#class-x-is-missing-in-schema-publickey
export { Account, providers, connect as connectToNear, KeyPair } from 'near-api-js';
export { InMemoryKeyStore, KeyStore } from 'near-api-js/lib/key_stores';

// adding some other types from within libraries as a convenience
export { FinalExecutionOutcome } from '@near-wallet-selector/core';
>>>>>>> 5d566dcf
<|MERGE_RESOLUTION|>--- conflicted
+++ resolved
@@ -1,4 +1,3 @@
-<<<<<<< HEAD
 // export * from './execute';
 // export * from './constants';
 // export * from './burn/burn';
@@ -11,32 +10,10 @@
 // export * from './list/list';
 // export * from './buy/buy';
 // export * from './depositStorage/depositStorage';
-=======
-export * from './execute';
-export * from './constants';
-export * from './burn/burn';
-export * from './addMinter/addMinter';
-export * from './removeMinter/removeMinter';
-export * from './transfer/transfer';
-export * from './batchChangeMinters/batchChangeMinters';
-export * from './mint/mint';
-export * from './revoke/revoke';
-export * from './deployContract/deployContract';
-export * from './transferContractOwnership/transferContractOwnership';
->>>>>>> 5d566dcf
+// export * from './mint/mint';
+// export * from './revoke/revoke';
 export * from './v1/token';
 export * from './v1/token.types';
 export * from './v1/market';
 export * from './v1/market.types';
-<<<<<<< HEAD
-=======
 
-// this is done to avoid importing near-api-js more than once
-// which leads to a strange, but known issue
-// https://docs.near.org/tools/near-api-js/faq#class-x-is-missing-in-schema-publickey
-export { Account, providers, connect as connectToNear, KeyPair } from 'near-api-js';
-export { InMemoryKeyStore, KeyStore } from 'near-api-js/lib/key_stores';
-
-// adding some other types from within libraries as a convenience
-export { FinalExecutionOutcome } from '@near-wallet-selector/core';
->>>>>>> 5d566dcf
