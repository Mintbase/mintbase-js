--- conflicted
+++ resolved
@@ -1,11 +1,7 @@
 /* eslint-disable @typescript-eslint/camelcase */
-<<<<<<< HEAD
-import { CONTRACT_DEPOSIT, DEFAULT_MB_LOGO, DEFAULT_MB_BASE_URI, GAS_CONSTANTS, MB_TOKEN_FACTORY_ADDRESS, TOKEN_METHOD_NAMES } from '../constants';
-=======
 import { mbjs } from '../config/config';
-import { CONTRACT_DEPOSIT, DEFAULT_MB_LOGO, GAS_CONSTANTS } from '../constants';
+import { CONTRACT_DEPOSIT, DEFAULT_MB_LOGO, DEFAULT_MB_BASE_URI, GAS_CONSTANTS } from '../constants';
 import { TOKEN_METHOD_NAMES } from '../types';
->>>>>>> 7d63c376
 import { deployContract } from './deployContract';
 
 test('deploy contract set all values', () => {
