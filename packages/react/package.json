{
  "name": "@mintbase-js/react",
  "version": "0.4.1-beta.7",
  "description": "React app tools for Mintbase JS SDK",
  "main": "lib/index.js",
  "scripts": {
    "build": "tsc",
    "watch": "tsc && tsc --watch & jest --watch --coverage",
    "lint": "eslint . --fix --ext ts --ext tsx",
    "test": "jest --coverage"
  },
  "files": [
    "lib"
  ],
  "publishConfig": {
    "access": "public"
  },
  "keywords": [],
  "author": "",
  "license": "MIT",
  "devDependencies": {
    "@testing-library/react": "^13.4.0",
    "@testing-library/user-event": "^14.4.3"
  },
  "dependencies": {
<<<<<<< HEAD
    "@mintbase-js/auth": "0.4.1-mintbase-wallet-ad7982e.0",
    "@mintbase-js/data": "^0.4.1-beta.4",
    "@mintbase-js/sdk": "0.4.1-mintbase-wallet-b7e8639.0",
=======
    "@mintbase-js/auth": "^0.4.1-beta.7",
    "@mintbase-js/data": "^0.4.1-beta.7",
    "@mintbase-js/sdk": "^0.4.1-beta.7",
>>>>>>> 2454a1a4
    "@near-wallet-selector/core": "^8.0.3",
    "@near-wallet-selector/modal-ui": "^8.0.3",
    "near-api-js": "^2.1.3",
    "react": "^18.2.0",
    "react-dom": "^18.2.0"
  }
}<|MERGE_RESOLUTION|>--- conflicted
+++ resolved
@@ -23,15 +23,9 @@
     "@testing-library/user-event": "^14.4.3"
   },
   "dependencies": {
-<<<<<<< HEAD
     "@mintbase-js/auth": "0.4.1-mintbase-wallet-ad7982e.0",
-    "@mintbase-js/data": "^0.4.1-beta.4",
+    "@mintbase-js/data": "^0.4.1-beta.7",
     "@mintbase-js/sdk": "0.4.1-mintbase-wallet-b7e8639.0",
-=======
-    "@mintbase-js/auth": "^0.4.1-beta.7",
-    "@mintbase-js/data": "^0.4.1-beta.7",
-    "@mintbase-js/sdk": "^0.4.1-beta.7",
->>>>>>> 2454a1a4
     "@near-wallet-selector/core": "^8.0.3",
     "@near-wallet-selector/modal-ui": "^8.0.3",
     "near-api-js": "^2.1.3",
