--- conflicted
+++ resolved
@@ -1,10 +1,6 @@
 {
   "name": "@mintbase-js/react",
-<<<<<<< HEAD
-  "version": "0.0.5-fix-git-ci-tagging-issue.0",
-=======
   "version": "0.0.5-testing.0",
->>>>>>> edf70a51
   "description": "React app tools for  Mintbase JS SDK",
   "main": "lib/index.js",
   "scripts": {
