--- conflicted
+++ resolved
@@ -2,11 +2,7 @@
   "$schema": "node_modules/lerna/schemas/lerna-schema.json",
   "useNx": true,
   "useWorkspaces": true,
-<<<<<<< HEAD
-  "version": "0.0.4-fix-noisy-console.0",
-=======
   "version": "0.0.5-sdk-documentation-improvement.1",
->>>>>>> 54b5f73a
   "packages": [
     "packages/*"
   ]
