{
  "$schema": "node_modules/lerna/schemas/lerna-schema.json",
  "useNx": true,
  "useWorkspaces": true,
<<<<<<< HEAD
  "version": "0.0.5-fix-git-ci-tagging-issue.0",
=======
  "version": "0.0.5-testing.0",
>>>>>>> edf70a51
  "packages": [
    "packages/*"
  ]
}<|MERGE_RESOLUTION|>--- conflicted
+++ resolved
@@ -2,11 +2,7 @@
   "$schema": "node_modules/lerna/schemas/lerna-schema.json",
   "useNx": true,
   "useWorkspaces": true,
-<<<<<<< HEAD
-  "version": "0.0.5-fix-git-ci-tagging-issue.0",
-=======
   "version": "0.0.5-testing.0",
->>>>>>> edf70a51
   "packages": [
     "packages/*"
   ]
