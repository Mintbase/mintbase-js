{
  "$schema": "node_modules/lerna/schemas/lerna-schema.json",
  "useNx": true,
<<<<<<< HEAD
  "version": "0.6.0-beta-prerelease.2",
=======
  "version": "0.6.1",
>>>>>>> c514a1e8
  "packages": [
    "packages/*"
  ]
}<|MERGE_RESOLUTION|>--- conflicted
+++ resolved
@@ -1,11 +1,7 @@
 {
   "$schema": "node_modules/lerna/schemas/lerna-schema.json",
   "useNx": true,
-<<<<<<< HEAD
-  "version": "0.6.0-beta-prerelease.2",
-=======
   "version": "0.6.1",
->>>>>>> c514a1e8
   "packages": [
     "packages/*"
   ]
