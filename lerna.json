{
  "$schema": "node_modules/lerna/schemas/lerna-schema.json",
  "useNx": true,
  "useWorkspaces": true,
<<<<<<< HEAD
  "version": "0.0.5-rpc-balance.0",
=======
  "version": "0.0.5-alpha.0",
>>>>>>> fd6c082d
  "packages": [
    "packages/*"
  ]
}<|MERGE_RESOLUTION|>--- conflicted
+++ resolved
@@ -2,11 +2,7 @@
   "$schema": "node_modules/lerna/schemas/lerna-schema.json",
   "useNx": true,
   "useWorkspaces": true,
-<<<<<<< HEAD
-  "version": "0.0.5-rpc-balance.0",
-=======
   "version": "0.0.5-alpha.0",
->>>>>>> fd6c082d
   "packages": [
     "packages/*"
   ]
