{
  "$schema": "node_modules/lerna/schemas/lerna-schema.json",
  "useNx": true,
  "useWorkspaces": true,
<<<<<<< HEAD
  "version": "0.0.4-sdk-documentation-improvement.2",
=======
  "version": "0.0.5-alpha.0",
>>>>>>> 2fe55ca8
  "packages": [
    "packages/*"
  ]
}<|MERGE_RESOLUTION|>--- conflicted
+++ resolved
@@ -2,11 +2,7 @@
   "$schema": "node_modules/lerna/schemas/lerna-schema.json",
   "useNx": true,
   "useWorkspaces": true,
-<<<<<<< HEAD
-  "version": "0.0.4-sdk-documentation-improvement.2",
-=======
   "version": "0.0.5-alpha.0",
->>>>>>> 2fe55ca8
   "packages": [
     "packages/*"
   ]
