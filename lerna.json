--- conflicted
+++ resolved
@@ -2,11 +2,7 @@
   "$schema": "node_modules/lerna/schemas/lerna-schema.json",
   "useNx": true,
   "useWorkspaces": true,
-<<<<<<< HEAD
-  "version": "0.0.4-use-owned-nfts-by-stores.0",
-=======
   "version": "0.0.4-alpha.1",
->>>>>>> 94e0b0b2
   "packages": [
     "packages/*"
   ]
