--- conflicted
+++ resolved
@@ -2,11 +2,7 @@
   "$schema": "node_modules/lerna/schemas/lerna-schema.json",
   "useNx": true,
   "useWorkspaces": true,
-<<<<<<< HEAD
-  "version": "0.0.4-alpha-fix-close-modal.0",
-=======
   "version": "0.0.4-alpha.0",
->>>>>>> 284523b4
   "packages": [
     "packages/*"
   ]
