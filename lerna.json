--- conflicted
+++ resolved
@@ -2,11 +2,7 @@
   "$schema": "node_modules/lerna/schemas/lerna-schema.json",
   "useNx": true,
   "useWorkspaces": true,
-<<<<<<< HEAD
-  "version": "0.0.4-storage-module.1",
-=======
   "version": "0.0.4-alpha.0",
->>>>>>> 053ec81b
   "packages": [
     "packages/*"
   ]
