import BN from 'bn.js'
import { MetadataField } from './types'

export const API_VERSION = 1
export const API_BASE_NEAR_MAINNET = 'https://mintbase.hasura.app/v1/graphql'
export const API_BASE_NEAR_TESTNET = 'https://mintbase.hasura.app/v1/graphql'
export const BASE_ARWEAVE_URI = 'https://arweave.net'

export const CLOUD_BASE_URI = process.env.MINTBASEJS_CLOUD_URI
export const CLOUD_GET_FILE_METADATA_URI = (fileName: string): string =>
  `${CLOUD_BASE_URI}/arweave/file/${fileName}`
export const CLOUD_POST_METADATA_URI = (): string =>
  `${CLOUD_BASE_URI}/arweave/metadata/`

export const DEFAULT_APP_NAME = 'Mintbase.js'
export const NEAR_LOCAL_STORAGE_KEY_SUFFIX = '_wallet_auth_key'

// TODO: pull this from somewhere else?
export const STORE_FACTORY_CONTRACT_NAME =
  process.env.CONTRACT_NAME || 'mintspace.testnet'
export const MARKET_ACCOUNT = `0.${STORE_FACTORY_CONTRACT_NAME}`

export const STORE_CONTRACT_VIEW_METHODS = []

export const STORE_CONTRACT_CALL_METHODS = [
  'mint_tokens',
  'nft_batch_approve',
  'nft_approve',
  'grant_minter',
  'revoke_minter',
  'burn_tokens',
  'nft_revoke_all',
  'nft_revoke',
  'batch_burn',
  'batch_transfer',
  'set_icon_base64',
  'set_base_uri',
  'new',
]

export const MARKET_CONTRACT_VIEW_METHODS = []

export const MARKET_CONTRACT_CALL_METHODS = [
  'make_offer',
  'accept_and_transfer',
  'withdraw_offer',
]

export const FACTORY_CONTRACT_VIEW_METHODS = []
export const FACTORY_CONTRACT_CALL_METHODS = ['create_store']

export const CLOUD_STORAGE_CONFIG = {
  apiKey: process.env.MINTBASEJS_FIREBASE_PUBLIC_API_KEY,
  authDomain: process.env.MINTBASEJS_FIREBASE_AUTH_DOMAIN,
  databaseURL: process.env.MINTBASEJS_FIREBASE_DATABASE_URL,
  projectId: process.env.MINTBASEJS_FIREBASE_PROJECT_ID,
  storageBucket: process.env.MINTBASEJS_FIRSTORE_BUCKET_URL,
}

export const DEFAULT_ROYALTY_PERCENT = 1000

export const MAX_GAS = new BN('300000000000000')
export const ONE_YOCTO = new BN('1')
export const ZERO = new BN('0')
export const LIST_COST = new BN('100000000000000000000000')
export const DEPLOY_STORE_COST = new BN('7000000000000000000000000')

<<<<<<< HEAD
export const VALID_FILE_FORMATS: { [key: string]: string[] } = {
  [MetadataField.Image]: ['image/jpeg', 'image/png', 'image/gif'],
  [MetadataField.Animation_url]: [
    'audio/ogg',
    'video/webm',
    'video/mp4',
    'audio/mpeg',
    'audio/mp3',
    'model/gltf-binary',
    'model/gltf+json',
    'application/octet-stream',
  ],
  [MetadataField.Document]: ['application/pdf'],
}

export const FILE_UPLOAD_SIZE_LIMIT = 31457280 // 30MB

export const REGEX_URL = new RegExp(
  '^' +
    // protocol identifier (optional)
    // short syntax // still required
    '(?:(?:(?:https?|ftp):)?\\/\\/)' +
    // user:pass BasicAuth (optional)
    '(?:\\S+(?::\\S*)?@)?' +
    '(?:' +
    // IP address exclusion
    // private & local networks
    '(?!(?:10|127)(?:\\.\\d{1,3}){3})' +
    '(?!(?:169\\.254|192\\.168)(?:\\.\\d{1,3}){2})' +
    '(?!172\\.(?:1[6-9]|2\\d|3[0-1])(?:\\.\\d{1,3}){2})' +
    // IP address dotted notation octets
    // excludes loopback network 0.0.0.0
    // excludes reserved space >= 224.0.0.0
    // excludes network & broadcast addresses
    // (first & last IP address of each class)
    '(?:[1-9]\\d?|1\\d\\d|2[01]\\d|22[0-3])' +
    '(?:\\.(?:1?\\d{1,2}|2[0-4]\\d|25[0-5])){2}' +
    '(?:\\.(?:[1-9]\\d?|1\\d\\d|2[0-4]\\d|25[0-4]))' +
    '|' +
    // host & domain names, may end with dot
    // can be replaced by a shortest alternative
    // (?![-_])(?:[-\\w\\u00a1-\\uffff]{0,63}[^-_]\\.)+
    '(?:' +
    '(?:' +
    '[a-z0-9\\u00a1-\\uffff]' +
    '[a-z0-9\\u00a1-\\uffff_-]{0,62}' +
    ')?' +
    '[a-z0-9\\u00a1-\\uffff]\\.' +
    ')+' +
    // TLD identifier name, may end with dot
    '(?:[a-z\\u00a1-\\uffff]{2,}\\.?)' +
    ')' +
    // port number (optional)
    '(?::\\d{2,5})?' +
    // resource path (optional)
    '(?:[/?#]\\S*)?' +
    '$',
  'i'
)

export const ERROR_MESSAGES = {
  fileSizeExceeded: 'File size exceeded',
  fileTypeNotAccepted: 'File type not accepted',
  fileNoExtension: 'File does not have extension',
  metadataSet: 'Failed at setting metadata',
  metadataEmpty: 'Metadata is empty',
  notString: 'Value is not of type string',
  badUrl: 'URL is not well formatted',
  uploadFileAndSet: 'Failed at uploading and setting metadata field',
  uploadFile: 'Failed at uploading file',
  uploadCloud: 'Failed at uploading file to the cloud',
  uploadMetadata: 'Failed at uploading metadata',
  decentralizedStorageFailed: 'Failed storing on Arweave'
}

export const MIME_TYPES = {
  gltf: 'model/gltf+json',
  glb: 'mobel/gltf-binary',
  jpeg: 'image/jpeg',
  png: 'image/png',
  gif: 'image/gif',
  ogg: 'audio/ogg',
  webm: 'video/webm',
  mp4: 'video/mp4',
  mpeg: 'audio/mpeg',
  mp3: 'audio/mp3',
}
=======
export const TWENTY_FOUR = 24
export const SEVENTY_TWO = 72
>>>>>>> 86d77aa5
<|MERGE_RESOLUTION|>--- conflicted
+++ resolved
@@ -65,7 +65,6 @@
 export const LIST_COST = new BN('100000000000000000000000')
 export const DEPLOY_STORE_COST = new BN('7000000000000000000000000')
 
-<<<<<<< HEAD
 export const VALID_FILE_FORMATS: { [key: string]: string[] } = {
   [MetadataField.Image]: ['image/jpeg', 'image/png', 'image/gif'],
   [MetadataField.Animation_url]: [
@@ -153,7 +152,5 @@
   mpeg: 'audio/mpeg',
   mp3: 'audio/mp3',
 }
-=======
 export const TWENTY_FOUR = 24
-export const SEVENTY_TWO = 72
->>>>>>> 86d77aa5
+export const SEVENTY_TWO = 72