import 'whatwg-fetch'
import { isBrowser, isNode } from 'browser-or-node'
import {
  keyStores,
  WalletAccount,
  KeyPair,
  Near,
  Account,
  utils,
  WalletConnection,
  Contract,
  connect,
} from 'near-api-js'
import BN from 'bn.js'
import { KeyStore } from 'near-api-js/lib/key_stores'

import { API } from './api'
import {
  Chain,
  WalletLoginProps,
  Network,
  Split,
  Royalties,
  NEARConfig,
  Constants,
  WalletConfig,
  OptionalMethodArgs,
  WalletConnectProps,
  NearTransaction,
} from './types'

import {
  FACTORY_CONTRACT_NAME,
  DEFAULT_APP_NAME,
  NEAR_LOCAL_STORAGE_KEY_SUFFIX,
  BASE_ARWEAVE_URI,
  STORE_CONTRACT_VIEW_METHODS,
  STORE_CONTRACT_CALL_METHODS,
  DEFAULT_ROYALTY_PERCENT,
  MARKET_CONTRACT_VIEW_METHODS,
  MARKET_CONTRACT_CALL_METHODS,
  MAX_GAS,
  ONE_YOCTO,
  DEPLOY_STORE_COST,
  FACTORY_CONTRACT_VIEW_METHODS,
  FACTORY_CONTRACT_CALL_METHODS,
  TWENTY_FOUR,
  MINTBASE_32x32_BASE64_DARK_LOGO,
  ERROR_MESSAGES,
  DEFAULT_ALLOWANCE,
} from './constants'
import { Minter } from './minter'

import { calculateListCost } from './utils/near-costs'
import { initializeExternalConstants } from './utils/external-constants'
import { formatResponse, ResponseData } from './utils/responseBuilder'
import { FinalExecutionOutcome } from 'near-api-js/lib/providers'
import { messageEncode } from './utils/message'
import { sign } from 'tweetnacl'
import { base_decode } from 'near-api-js/lib/utils/serialize'
import { PublicKey } from 'near-api-js/lib/utils'
import {
  Action,
  createTransaction,
  functionCall,
} from 'near-api-js/lib/transaction'

/**
 * Mintbase Wallet.
 * Main entry point for users to sign and interact with NEAR and Mintbase infrastructure.
 */
export class Wallet {
  public api: API | undefined

  public activeWallet?: WalletConnection
  public activeNearConnection?: Near
  public activeAccount?: Account

  public networkName: Network = Network.testnet
  public chain: Chain = Chain.near

  public keyStore: KeyStore | undefined

  public nearConfig: NEARConfig | undefined
  public minter: Minter | undefined

  public constants: Constants

  /**
   * Mintbase wallet constructor.
   * Creates an instance of a Mintbase wallet.
   * @param apiConfig api confuguration options.
   * @returns the wallet instance
   */
  constructor() {
    this.constants = {}
  }

  public async init(
    walletConfig: WalletConfig
  ): Promise<ResponseData<{ wallet: Wallet; isConnected: boolean }>> {
    try {
      this.constants = await initializeExternalConstants({
        apiKey: walletConfig.apiKey,
        networkName: walletConfig.networkName || this.networkName,
      })

      this.api = new API({
        networkName: walletConfig.networkName || this.networkName,
        chain: walletConfig.chain || this.chain,
        constants: this.constants,
      })

      this.networkName = walletConfig.networkName || Network.testnet
      this.chain = walletConfig.chain || Chain.near
      this.nearConfig = this.getNearConfig(this.networkName)
      this.keyStore = this.getKeyStore()

      this.minter = new Minter({
        apiKey: walletConfig.apiKey,
        constants: this.constants,
      })

      await this.connect()

      const data = { wallet: this, isConnected: this.isConnected() }

      // TODO: decide if we should really return the formatted response or the atual instance
      return formatResponse({
        data,
      })
    } catch (error: any) {
      return formatResponse({ error })
    }
  }

  public isConnected(): boolean {
    return this.activeWallet?.isSignedIn() ?? false
  }

  /**
   * Creates a connection to a NEAR smart contract
   * @param props wallet connection properties - the config to create a connection with
   *
   */
  public async connect(
    props: WalletLoginProps & WalletConnectProps = {}
  ): Promise<ResponseData<string>> {
    const contractAddress =
      props.contractAddress ||
      this.constants.FACTORY_CONTRACT_NAME ||
      FACTORY_CONTRACT_NAME

    if (isBrowser) {
      const _connectionObject = {
        deps: { keyStore: this.getKeyStore() },
        headers: {
          'Content-Type': 'application/json',
        },
        ...this.getNearConfig(this.networkName, contractAddress),
      }

      const near = await connect(_connectionObject)
      this.activeNearConnection = near
      this.activeWallet = new WalletAccount(near, DEFAULT_APP_NAME)

      if (props?.requestSignIn) {
        this.activeWallet.requestSignIn({
          contractId: contractAddress,
          successUrl: props?.successUrl,
          failureUrl: props?.failureUrl,
        })
      } else if (this.activeWallet.isSignedIn()) {
        const accountId = this.activeWallet.getAccountId()

        this.activeAccount = await this.activeNearConnection.account(accountId)
      }

      await connect(_connectionObject)
      // TODO: define a proper return value
      return formatResponse({ data: 'connected' })
    } else if (isNode) {
      const privateKey = props.privateKey

      if (!privateKey)
        return formatResponse({ error: 'Private key is not defined.' })

      this.setSessionKeyPair(
        this.constants.FACTORY_CONTRACT_NAME || FACTORY_CONTRACT_NAME,
        privateKey
      )

      const _connectionObject = {
        deps: { keyStore: this.getKeyStore() },
        headers: {
          'Content-Type': 'application/json',
        },
        ...this.getNearConfig(this.networkName, contractAddress),
      }

      const near = new Near(_connectionObject)

      this.activeNearConnection = near
      this.activeWallet = new WalletAccount(near, DEFAULT_APP_NAME)

      const accountId = this.activeWallet.getAccountId()
      this.activeAccount = await this.activeNearConnection.account(accountId)
      return formatResponse({ data: 'connection activated' })
    } else {
      return formatResponse({
        error: 'Only Browser or Node environment supported.',
      })
    }
  }

  /**
   * Disconnects user. Removes the LocalStorage entry that
   * represents an authorized wallet account but leaves private keys intact.
   */
  public disconnect(): ResponseData<string> {
    this.activeWallet?.signOut()
    this.activeNearConnection = undefined
    this.activeAccount = undefined
    return formatResponse({ data: 'disconnected' })
  }

  /**
   * Connects to a wallet stored on local storage.
   * @param accountId the account identifier to connect.
   * @returns whether connection was successful or not.
   */
  public async connectTo(accountId: string): Promise<ResponseData<boolean>> {
    if (isNode)
      return formatResponse({
        error: 'Node environment does not yet support the connectTo method.',
      })

    // get localstorage accounts
    const { data: localAccounts } = this.getLocalAccounts()

    // does account user is trying to connect exists in storage?
    if (!localAccounts[accountId]) {
      return formatResponse({ data: false })
      // return false
    }

    // get a full access public key with the largest nonce
    const _getFullAccessPublicKey = async (accountId: string) => {
      const { data: keysRequest } = await this.viewAccessKeyList(accountId)

      // filter by full access keys
      const fullAccessKeys = keysRequest.keys.filter(
        (acc: { access_key: { permission: string } }) =>
          acc.access_key.permission === 'FullAccess'
      )

      // get the highest nonce key
      const highestNonceKey = fullAccessKeys.reduce(
        (
          acc: { access_key: { nonce: number } },
          curr: { access_key: { nonce: number } }
        ) => (acc?.access_key?.nonce > curr?.access_key?.nonce ? acc : curr)
      )

      return highestNonceKey
    }

    if (isBrowser) {
      const localStorageKey = `${DEFAULT_APP_NAME}${NEAR_LOCAL_STORAGE_KEY_SUFFIX}`
      const fullAccessKey = await _getFullAccessPublicKey(accountId)

      localStorage.setItem(
        localStorageKey,
        JSON.stringify({
          accountId: accountId,
          allKeys: [fullAccessKey.public_key],
        })
      )

      this.connect()

      return formatResponse({ data: true })
    }
    // TODO: Implement for Node environment
    // if(isNode) {}

    return formatResponse({ data: false })
  }

  /**
   * Fetches connected account details.
   * @returns details of the current connection.
   */
  public async details(): Promise<
    ResponseData<{
      accountId: string
      balance: string
      allowance: string
      contractName: string
    }>
  > {
    const account = this.activeWallet?.account()
    const accountId = account?.accountId
    const { data: keyPair } = await this.getSessionKeyPair()

    if (!account || !accountId)
      return formatResponse({ error: 'Account is undefined.' })

    if (!keyPair || !accountId)
      return formatResponse({ error: `No Key Pair for account ${accountId}` })

    const publicKey = keyPair.getPublicKey().toString()
    const balance = await account.getAccountBalance()

    // TODO: we should add a proper error message for this one
    if (!balance) return formatResponse({ error: '' })

    const { data: accessKey } = await this.viewAccessKey(accountId, publicKey)

<<<<<<< HEAD
    const allowance = utils?.format?.formatNearAmount(
      accessKey?.permission?.FunctionCall?.allowance ?? DEFAULT_ALLOWANCE
=======
    let allowance = utils.format.formatNearAmount(
      accessKey.permission.FunctionCall.allowance
>>>>>>> eea8523d
    )

    if (typeof allowance == 'undefined') {
      allowance = DEFAULT_ALLOWANCE
    }

    const contractName = this.activeNearConnection?.config.contractName

    const data = {
      accountId: accountId,
      balance: utils.format.formatNearAmount(balance?.total, 2),
      allowance: allowance,
      contractName: contractName,
    }

    return formatResponse({ data })
  }

  /**
   * Transfer one or more tokens.
   * @param tokenIds The mapping of transfers, defined by: [[accountName1, tokenId1], [accountName2, tokenId2]]
   * @param contractName The contract name to transfer tokens from.
   */
  // TODO: need more checks on the tokenIds
  public async transfer(
    tokenIds: [string, string][],
    contractName: string,
    options?: OptionalMethodArgs
  ): Promise<ResponseData<boolean>> {
    const gas = !options?.gas ? MAX_GAS : new BN(options?.gas)

    const account = this.activeWallet?.account()
    const accountId = this.activeWallet?.account().accountId

    if (!account || !accountId)
      return formatResponse({ error: 'Account is undefined.' })
    if (!contractName)
      return formatResponse({ error: 'No contract was provided.' })

    const contract = new Contract(account, contractName, {
      viewMethods:
        this.constants.STORE_CONTRACT_VIEW_METHODS ||
        STORE_CONTRACT_VIEW_METHODS,
      changeMethods:
        this.constants.STORE_CONTRACT_CALL_METHODS ||
        STORE_CONTRACT_CALL_METHODS,
    })

    // @ts-ignore: method does not exist on Contract type
    await contract.nft_batch_transfer({
      meta: options?.meta,
      callbackUrl: options?.callbackUrl,
      args: { token_ids: tokenIds },
      gas: gas,
      amount: ONE_YOCTO,
    })
    return formatResponse({ data: true })
  }

  /**
   * Transfer one token.
   * @param tokenId The token id to transfer.
   * @param receiverId The account id to transfer to.
   * @param contractName The contract name to transfer tokens from.
   */
  // TODO: need more checks on the tokenIds
  public async simpleTransfer(
    tokenId: string,
    receiverId: string,
    contractName: string,
    options?: OptionalMethodArgs
  ): Promise<ResponseData<boolean>> {
    const gas = !options?.gas ? MAX_GAS : new BN(options?.gas)

    const account = this.activeWallet?.account()
    const accountId = this.activeWallet?.account().accountId

    if (!account || !accountId)
      return formatResponse({ error: 'Account is undefined.' })
    if (!contractName)
      return formatResponse({ error: 'No contract was provided.' })

    const contract = new Contract(account, contractName, {
      viewMethods:
        this.constants.STORE_CONTRACT_VIEW_METHODS ||
        STORE_CONTRACT_VIEW_METHODS,
      changeMethods:
        this.constants.STORE_CONTRACT_CALL_METHODS ||
        STORE_CONTRACT_CALL_METHODS,
    })

    // @ts-ignore: method does not exist on Contract type
    await contract.nft_transfer({
      meta: options?.meta,
      callbackUrl: options?.callbackUrl,
      args: { receiver_id: receiverId, token_id: tokenId },
      gas: gas,
      amount: ONE_YOCTO,
    })

    return formatResponse({ data: true })
  }

  /**
   * Burn one or more tokens from the same contract.
   * @param contractName The contract name to burn tokens from.
   * @param tokenIds An array containing token ids to be burnt.
   */
  public async burn(
    tokenIds: string[],
    contractAddress: string,
    options?: OptionalMethodArgs
  ): Promise<ResponseData<boolean>> {
    const gas = !options?.gas ? MAX_GAS : new BN(options?.gas)

    const account = this.activeWallet?.account()
    const accountId = this.activeWallet?.account().accountId

    if (!account || !accountId)
      return formatResponse({ error: 'Account is undefined.' })
    if (!contractAddress)
      return formatResponse({ error: 'No contract was provided.' })

    const contract = new Contract(account, contractAddress, {
      viewMethods:
        this.constants.STORE_CONTRACT_VIEW_METHODS ||
        STORE_CONTRACT_VIEW_METHODS,
      changeMethods:
        this.constants.STORE_CONTRACT_CALL_METHODS ||
        STORE_CONTRACT_CALL_METHODS,
    })

    // @ts-ignore: method does not exist on Contract type
    await contract.nft_batch_burn({
      meta: options?.meta,
      callbackUrl: options?.callbackUrl,
      args: { token_ids: tokenIds },
      gas: gas,
      amount: ONE_YOCTO,
    })
    return formatResponse({ data: true })
  }

  /**
   * List an item for sale in the market.
   * @param tokenId The token id list.
   * @param storeId The token store id (contract name).
   * @param price The listing price.
   * @param splitOwners List of splits.
   */
  public async batchList(
    tokenId: string[],
    storeId: string,
    price: string,
    options?: OptionalMethodArgs & {
      autotransfer?: boolean
      marketAddress?: string
    }
  ): Promise<ResponseData<boolean>> {
    const account = this.activeWallet?.account()
    const accountId = this.activeWallet?.account().accountId
    const gas = !options?.gas ? MAX_GAS : new BN(options?.gas)

    if (!account || !accountId)
      return formatResponse({ error: 'Account is undefined.' })

    // TODO: Check if account owns the tokens that are trying to sell
    /*const token: Token = await this.api.fetchToken(
      tokenId,
      `${tokenId}:${storeId}`
    )

    const isOwner = token.ownerId === accountId
    if (!isOwner) throw new Error('User does not own token.')*/

    const contract = new Contract(account, storeId, {
      viewMethods:
        this.constants.STORE_CONTRACT_VIEW_METHODS ||
        STORE_CONTRACT_VIEW_METHODS,
      changeMethods:
        this.constants.STORE_CONTRACT_CALL_METHODS ||
        STORE_CONTRACT_CALL_METHODS,
    })

    // TODO: Checks on split_owners

    const listCost = calculateListCost(tokenId.length)

    // @ts-ignore: method does not exist on Contract type
    await contract.nft_batch_approve({
      meta: options?.meta,
      callbackUrl: options?.callbackUrl,
      args: {
        token_ids: tokenId,
        account_id:
          options?.marketAddress ||
          this.constants.MARKET_ADDRESS ||
          `0.${this.constants.FACTORY_CONTRACT_NAME || FACTORY_CONTRACT_NAME}`,
        msg: JSON.stringify({
          price: price,
          autotransfer: options?.autotransfer ?? true,
        }),
      },
      gas: gas,
      amount: utils.format.parseNearAmount(listCost.toString()),
    })

    return formatResponse({ data: true })
  }

  /**
   * List an item for sale in the market.
   * @param tokenId The token id.
   * @param storeId The token store id (contract name).
   * @param price The listing price.
   * @param splitOwners List of splits.
   */
  public async list(
    tokenId: string,
    storeId: string,
    price: string,
    options?: OptionalMethodArgs & {
      autotransfer?: boolean
      marketAddress?: string
    }
  ): Promise<ResponseData<boolean>> {
    const account = this.activeWallet?.account()
    const accountId = this.activeWallet?.account().accountId
    const gas = !options?.gas ? MAX_GAS : new BN(options?.gas)

    if (!account || !accountId)
      return formatResponse({ error: 'Account is undefined.' })

    // TODO: Check if account owns the tokens that are trying to sell
    /*const token: Token = await this.api.fetchToken(
      tokenId,
      `${tokenId}:${storeId}`
    )

    const isOwner = token.ownerId === accountId
    if (!isOwner) throw new Error('User does not own token.')*/

    const contract = new Contract(account, storeId, {
      viewMethods:
        this.constants.STORE_CONTRACT_VIEW_METHODS ||
        STORE_CONTRACT_VIEW_METHODS,
      changeMethods:
        this.constants.STORE_CONTRACT_CALL_METHODS ||
        STORE_CONTRACT_CALL_METHODS,
    })

    // TODO: Checks on split_owners

    const listCost = calculateListCost(1)

    // @ts-ignore: method does not exist on Contract type
    await contract.nft_approve({
      meta: options?.meta,
      callbackUrl: options?.callbackUrl,
      args: {
        token_id: tokenId,
        account_id:
          options?.marketAddress ||
          this.constants.MARKET_ADDRESS ||
          `0.${this.constants.FACTORY_CONTRACT_NAME || FACTORY_CONTRACT_NAME}`,
        msg: JSON.stringify({
          price: price,
          autotransfer: options?.autotransfer ?? true,
        }),
      },
      gas: gas,
      amount: utils.format.parseNearAmount(listCost.toString()),
    })

    return formatResponse({ data: true })
  }

  public async revokeAccount(
    tokenId: string,
    storeId: string,
    accountRevokeId: string,
    options?: OptionalMethodArgs
  ): Promise<ResponseData<boolean>> {
    const account = this.activeWallet?.account()
    const accountId = this.activeWallet?.account().accountId
    const gas = !options?.gas ? MAX_GAS : new BN(options?.gas)

    if (!account || !accountId)
      return formatResponse({ error: 'Account is undefined.' })

    const contract = new Contract(account, storeId, {
      viewMethods:
        this.constants.STORE_CONTRACT_VIEW_METHODS ||
        STORE_CONTRACT_VIEW_METHODS,
      changeMethods:
        this.constants.STORE_CONTRACT_CALL_METHODS ||
        STORE_CONTRACT_CALL_METHODS,
    })

    // @ts-ignore: method does not exist on Contract type
    await contract.nft_revoke({
      meta: options?.meta,
      callbackUrl: options?.callbackUrl,
      args: {
        token_id: tokenId,
        account_id: accountRevokeId,
      },
      gas: gas,
      amount: ONE_YOCTO,
    })
    return formatResponse({ data: true })
  }

  public async revokeAllAccounts(
    tokenId: string,
    storeId: string,
    options?: OptionalMethodArgs
  ): Promise<ResponseData<boolean>> {
    const account = this.activeWallet?.account()
    const accountId = this.activeWallet?.account().accountId
    const gas = !options?.gas ? new BN('300000000000000') : new BN(options?.gas)

    if (!account || !accountId)
      return formatResponse({ error: 'Account is undefined.' })

    const contract = new Contract(account, storeId, {
      viewMethods:
        this.constants.STORE_CONTRACT_VIEW_METHODS ||
        STORE_CONTRACT_VIEW_METHODS,
      changeMethods:
        this.constants.STORE_CONTRACT_CALL_METHODS ||
        STORE_CONTRACT_CALL_METHODS,
    })

    // @ts-ignore: method does not exist on Contract type
    await contract.nft_revoke_all({
      meta: options?.meta,
      callbackUrl: options?.callbackUrl,
      args: {
        token_id: tokenId,
      },
      gas: gas,
      amount: ONE_YOCTO,
    })
    return formatResponse({ data: true })
  }

  /**
   * Make an offer to a token from a group.
   * @param groupId
   * @param price
   */
  public async makeGroupOffer(
    groupId: string,
    price?: string,
    options?: OptionalMethodArgs & {
      marketAddress?: string
      timeout?: number
    }
  ): Promise<ResponseData<boolean>> {
    const account = this.activeWallet?.account()
    const accountId = this.activeWallet?.account().accountId
    const gas = !options?.gas ? MAX_GAS : new BN(options?.gas)

    const timeout = options?.timeout || TWENTY_FOUR

    if (!account || !accountId)
      return formatResponse({ error: 'Account is undefined.' })
    if (!groupId) formatResponse({ error: 'Please provide a groupId' })

    if (!this.api) return formatResponse({ error: 'API is not defined.' })

    const { data: list, error } = await this.api.fetchListById(groupId)

    if (error) return formatResponse({ error })

    const contract = new Contract(
      account,
      options?.marketAddress ||
        this.constants.MARKET_ADDRESS ||
        `0.${this.constants.FACTORY_CONTRACT_NAME || FACTORY_CONTRACT_NAME}`,
      {
        viewMethods:
          this.constants.MARKET_CONTRACT_VIEW_METHODS ||
          MARKET_CONTRACT_VIEW_METHODS,
        changeMethods:
          this.constants.MARKET_CONTRACT_CALL_METHODS ||
          MARKET_CONTRACT_CALL_METHODS,
      }
    )

    const setPrice = price || list.price

    // @ts-ignore: method does not exist on Contract type
    await contract.make_offer({
      meta: options?.meta,
      callbackUrl: options?.callbackUrl,
      args: {
        token_key: list.token.id,
        price: setPrice,
        timeout: { Hours: timeout },
      },
      gas,
      amount: utils.format.parseNearAmount(setPrice),
    })
    return formatResponse({ data: true })
  }

  /**
   * Make an offer to multiple tokens.
   * @param tokenIds: Array of tokenIds
   * @param price: Price of each token
   */
  public async batchMakeOffer(
    tokenIds: string[],
    prices: string[],
    options?: OptionalMethodArgs & {
      marketAddress?: string
      timeout?: number
    }
  ): Promise<ResponseData<boolean>> {
    const account = this.activeWallet?.account()
    const accountId = this.activeWallet?.account().accountId
    const gas = !options?.gas ? MAX_GAS : new BN(options?.gas)
    const timeout = options?.timeout || TWENTY_FOUR

    if (!account || !accountId)
      return formatResponse({ error: 'Account is undefined.' })

    const contract = new Contract(
      account,
      options?.marketAddress ||
        this.constants.MARKET_ADDRESS ||
        `0.${this.constants.FACTORY_CONTRACT_NAME || FACTORY_CONTRACT_NAME}`,
      {
        viewMethods:
          this.constants.MARKET_CONTRACT_VIEW_METHODS ||
          MARKET_CONTRACT_VIEW_METHODS,
        changeMethods:
          this.constants.MARKET_CONTRACT_CALL_METHODS ||
          MARKET_CONTRACT_CALL_METHODS,
      }
    )

    const totalPrice = prices.reduce(
      (acc, curr) => acc.add(new BN(curr)),
      new BN(0)
    )

    // @ts-ignore: method does not exist on Contract type
    await contract.make_offer({
      meta: options?.meta,
      callbackUrl: options?.callbackUrl,
      args: {
        token_key: tokenIds,
        price: prices,
        timeout: Array(tokenIds.length).fill({ Hours: timeout }),
      },
      gas,
      amount: totalPrice.toString(),
    })

    return formatResponse({ data: true })
  }

  /**
   * Make an offer to a token.
   * @param tokenId
   * @param price
   */
  public async makeOffer(
    tokenId: string,
    price: string,
    options?: OptionalMethodArgs & {
      marketAddress?: string
      timeout?: number
    }
  ): Promise<ResponseData<boolean>> {
    const account = this.activeWallet?.account()
    const accountId = this.activeWallet?.account().accountId
    const gas = !options?.gas ? MAX_GAS : new BN(options?.gas)
    const timeout = options?.timeout || TWENTY_FOUR

    if (!account || !accountId)
      return formatResponse({ error: 'Account is undefined.' })
    if (!tokenId) return formatResponse({ error: 'Please provide a tokenId' })

    const contract = new Contract(
      account,
      options?.marketAddress ||
        this.constants.MARKET_ADDRESS ||
        `0.${this.constants.FACTORY_CONTRACT_NAME || FACTORY_CONTRACT_NAME}`,
      {
        viewMethods:
          this.constants.MARKET_CONTRACT_VIEW_METHODS ||
          MARKET_CONTRACT_VIEW_METHODS,
        changeMethods:
          this.constants.MARKET_CONTRACT_CALL_METHODS ||
          MARKET_CONTRACT_CALL_METHODS,
      }
    )

    // @ts-ignore: method does not exist on Contract type
    await contract.make_offer({
      meta: options?.meta,
      callbackUrl: options?.callbackUrl,
      args: {
        token_key: [tokenId],
        price: [price],
        timeout: [{ Hours: timeout }],
      },
      gas,
      amount: price,
    })

    return formatResponse({ data: true })
  }

  /**
   * Make an offer to a token.
   * @param tokenId
   * @param price
   */
  public async acceptAndTransfer(
    tokenId: string,
    options?: OptionalMethodArgs & {
      marketAddress?: string
    }
  ): Promise<ResponseData<boolean>> {
    const account = this.activeWallet?.account()
    const accountId = this.activeWallet?.account().accountId
    const gas = !options?.gas ? MAX_GAS : new BN(options?.gas)

    if (!account || !accountId)
      return formatResponse({ error: 'Account is undefined.' })
    if (!tokenId) return formatResponse({ error: 'Please provide a tokenId' })

    const contract = new Contract(
      account,
      options?.marketAddress ||
        this.constants.MARKET_ADDRESS ||
        `0.${this.constants.FACTORY_CONTRACT_NAME || FACTORY_CONTRACT_NAME}`,
      {
        viewMethods:
          this.constants.MARKET_CONTRACT_VIEW_METHODS ||
          MARKET_CONTRACT_VIEW_METHODS,
        changeMethods:
          this.constants.MARKET_CONTRACT_CALL_METHODS ||
          MARKET_CONTRACT_CALL_METHODS,
      }
    )

    // @ts-ignore: method does not exist on Contract type
    await contract.accept_and_transfer({
      meta: options?.meta,
      callbackUrl: options?.callbackUrl,
      args: {
        token_key: tokenId,
      },
      gas,
      amount: ONE_YOCTO,
    })

    return formatResponse({ data: true })
  }

  /**
   *  Withdraw the escrow deposited for an offer.
   * @param tokenKey The token key. `<tokenId>:<contractName>`
   */
  public async withdrawOffer(
    tokenKey: string,
    options?: OptionalMethodArgs & {
      marketAddress?: string
    }
  ): Promise<ResponseData<boolean>> {
    const account = this.activeWallet?.account()
    const accountId = this.activeWallet?.account().accountId
    const gas = !options?.gas ? MAX_GAS : new BN(options?.gas)

    if (!account || !accountId)
      return formatResponse({ error: 'Account is undefined.' })

    const contract = new Contract(
      account,
      options?.marketAddress ||
        this.constants.MARKET_ADDRESS ||
        `0.${this.constants.FACTORY_CONTRACT_NAME || FACTORY_CONTRACT_NAME}`,
      {
        viewMethods:
          this.constants.MARKET_CONTRACT_VIEW_METHODS ||
          MARKET_CONTRACT_VIEW_METHODS,
        changeMethods:
          this.constants.MARKET_CONTRACT_CALL_METHODS ||
          MARKET_CONTRACT_CALL_METHODS,
      }
    )

    // @ts-ignore: method does not exist on Contract type
    await contract.withdraw_offer({
      meta: options?.meta,
      callbackUrl: options?.callbackUrl,
      args: {
        token_key: tokenKey,
      },
      gas,
    })

    return formatResponse({ data: true })
  }

  /**
   * Creates a store
   * @param storeId Store name
   * @param symbol Store symbol
   */
  public async deployStore(
    storeId: string,
    symbol: string,
    options?: OptionalMethodArgs & { attachedDeposit?: string; icon?: string }
  ): Promise<ResponseData<boolean>> {
    const account = this.activeWallet?.account()
    const accountId = this.activeWallet?.account().accountId
    const gas = !options?.gas ? MAX_GAS : new BN(options?.gas)

    if (!account || !accountId)
      return formatResponse({ error: 'Account is undefined.' })

    // TODO: regex check inputs (storeId and symbol)

    const contract = new Contract(
      account,
      this.constants.FACTORY_CONTRACT_NAME || FACTORY_CONTRACT_NAME,
      {
        viewMethods:
          this.constants.FACTORY_CONTRACT_VIEW_METHODS ||
          FACTORY_CONTRACT_VIEW_METHODS,
        changeMethods:
          this.constants.FACTORY_CONTRACT_CALL_METHODS ||
          FACTORY_CONTRACT_CALL_METHODS,
      }
    )

    const storeData = {
      owner_id: accountId,
      metadata: {
        spec: 'nft-1.0.0',
        name: storeId.replace(/[^a-z0-9]+/gim, '').toLowerCase(),
        symbol: symbol.replace(/[^a-z0-9]+/gim, '').toLowerCase(),
        icon: options?.icon ?? MINTBASE_32x32_BASE64_DARK_LOGO,
        base_uri: null,
        reference: null,
        reference_hash: null,
      },
    }

    const attachedDeposit = !options?.attachedDeposit
      ? DEPLOY_STORE_COST
      : new BN(options?.attachedDeposit)

    // @ts-ignore: method does not exist on Contract type
    await contract.create_store({
      meta: options?.meta,
      callbackUrl: options?.callbackUrl,
      args: storeData,
      gas,
      amount: attachedDeposit,
    })

    return formatResponse({ data: true })
  }

  /**
   * Transfers ownership of a store
   * @param newOwner
   * @param keepOldMinters
   */
  public async transferStoreOwnership(
    newOwner: string,
    contractName: string,
    options?: OptionalMethodArgs & { keepOldMinters: boolean }
  ): Promise<ResponseData<boolean>> {
    const account = this.activeWallet?.account()
    const accountId = this.activeWallet?.account().accountId
    const gas = !options?.gas ? MAX_GAS : new BN(options?.gas)

    if (!account || !accountId)
      return formatResponse({ error: 'Account is undefined.' })

    if (!contractName)
      return formatResponse({ error: 'No contract was provided.' })

    const contract = new Contract(account, contractName, {
      viewMethods:
        this.constants.STORE_CONTRACT_VIEW_METHODS ||
        STORE_CONTRACT_VIEW_METHODS,
      changeMethods:
        this.constants.STORE_CONTRACT_CALL_METHODS ||
        STORE_CONTRACT_CALL_METHODS,
    })

    const keepOldMinters = options?.keepOldMinters || true

    // @ts-ignore: method does not exist on Contract type
    await contract.transfer_store_ownership({
      meta: options?.meta,
      callbackUrl: options?.callbackUrl,
      args: {
        new_owner: newOwner,
        keep_old_minters: keepOldMinters,
      },
      gas: gas,
      amount: ONE_YOCTO,
    })
    return formatResponse({ data: true })
  }

  /**
   * Mint a token
   * @param amount The number of tokens to mint.
   * @param contractName The contract in which tokens will be minted.
   */
  public async mint(
    amount: number,
    contractName: string,
    royalties?: Royalties,
    splits?: Split,
    category?: string,
    options?: OptionalMethodArgs & {
      royaltyPercentage?: number
      metadataId?: string
    }
  ): Promise<ResponseData<boolean>> {
    const account = this.activeWallet?.account()
    const accountId = this.activeWallet?.account().accountId
    const gas = !options?.gas ? MAX_GAS : new BN(options?.gas)
    let metadataId = options?.metadataId

    if (!account || !accountId)
      return formatResponse({ error: 'Account is undefined.' })
    if (!contractName)
      return formatResponse({ error: 'No contract was provided.' })

    const contract = new Contract(account, contractName, {
      viewMethods:
        this.constants.STORE_CONTRACT_VIEW_METHODS ||
        STORE_CONTRACT_VIEW_METHODS,
      changeMethods:
        this.constants.STORE_CONTRACT_CALL_METHODS ||
        STORE_CONTRACT_CALL_METHODS,
    })

    // TODO: Check if minter has a valid object to mint.

    if (!this.minter) return formatResponse({ error: 'Minter not defined.' })

    if (!metadataId) {
      const { data, error } = await this.minter.getMetadataId()
      if (error) return formatResponse({ error })
      metadataId = data
    }

    const royaltyPercentage =
      options?.royaltyPercentage || DEFAULT_ROYALTY_PERCENT

    if (royaltyPercentage === 0 || royaltyPercentage > 5000) {
      // 5000 = 50%
      throw new Error(ERROR_MESSAGES.invalidRoyalties)
    }

    // get contract base_uri
    if (!this.api) throw new Error('API is not defined.')
    const { data, error } = await this.api.custom<{
      nft_contracts: {
        base_uri: string
      }[]
    }>(
      `query v2_mintbasejs_getByThingId($id: String!) {
        nft_contracts(where: {id: {_eq: $id}}, limit: 1) {
            base_uri
          }
        }
    `,
      { id: contractName }
    )
    if (error || data.nft_contracts.length === 0) {
      return formatResponse({ error: 'Thing does not exist.' })
    }
    const { base_uri } = data.nft_contracts[0]

    const obj = {
      owner_id: accountId,
      metadata: {
        reference: base_uri ? metadataId : `${BASE_ARWEAVE_URI}/${metadataId}`,
        // TODO: check if category is lowercase
        extra: !category ? null : category,
      },
      num_to_mint: amount,
      royalty_args: !royalties
        ? null
        : { split_between: royalties, percentage: royaltyPercentage },
      split_owners: splits || null,
    }

    // @ts-ignore: method does not exist on Contract type
    await contract.nft_batch_mint({
      meta: options?.meta,
      callbackUrl: options?.callbackUrl,
      args: obj,
      gas: gas,
      amount: ONE_YOCTO,
    })
    return formatResponse({ data: true })
  }

  /**
   * Mint more pieces of tokens of a thing.
   * @param amount The number of tokens to mint.
   * @param id The thing id
   * @param splits The contract in which tokens will be minted.
   */
  public async mintMore(
    amount: number,
    id: string,
    splits?: Split,
    options?: OptionalMethodArgs
  ): Promise<ResponseData<boolean>> {
    const account = this.activeWallet?.account()
    const accountId = this.activeWallet?.account().accountId
    const gas = !options?.gas ? MAX_GAS : new BN(options?.gas)

    if (!amount) throw new Error('Amount is undefined.')
    if (!id) throw new Error('Id is undefined.')
    if (!account || !accountId) throw new Error('Account is undefined.')
    if (!this.api) throw new Error('API is not defined.')

    // TODO: move this thing type to a proper place
    const { data, error } = await this.api.custom<{
      thing: {
        metaId: string
        storeId: string
        memo: string
        base_uri: string
        royalties_percent: number
        royalties: Record<string, number>[]
        reference: string
        splitsFromTokenData: Record<string, number>
      }[]
    }>(
      `query v2_mintbasejs_getByThingId($id: String!) {
        thing: mb_views_nft_tokens(where: {metadata_id: {_eq: $id}}, limit: 1) {
            memo: mint_memo
            metaId: metadata_id
            storeId: nft_contract_id
            base_uri
            royalties
            royalties_percent
            reference_hash
            reference
            splitsFromTokenData: splits
          }
        }
    `,
      { id }
    )

    const { thing: _thing } = data

    if (error || _thing.length === 0) {
      return formatResponse({ error: 'Thing does not exist.' })
    }

    const selectedThing = _thing[0]

    const thing = {
      memo: selectedThing.memo,
      metaId: selectedThing.metaId,
      storeId: selectedThing.storeId,
      base_uri: selectedThing.base_uri,
      reference: selectedThing.reference,
      tokens: [
        {
          royaltyPercent: selectedThing.royalties_percent,
          royaltys: selectedThing.royalties,
        },
      ],
      splits: splits || selectedThing.splitsFromTokenData || null,
    }

    if (thing.tokens.length === 0)
      return formatResponse({ error: 'Thing does not have tokens.' })

    const contractName = thing.storeId
    const memo = thing.memo
    const metaId = thing.metaId
    const token = thing.tokens[0]

    const { royaltys, royaltyPercent } = token

    const contract = new Contract(account, contractName, {
      viewMethods:
        this.constants.STORE_CONTRACT_VIEW_METHODS ||
        STORE_CONTRACT_VIEW_METHODS,
      changeMethods:
        this.constants.STORE_CONTRACT_CALL_METHODS ||
        STORE_CONTRACT_CALL_METHODS,
    })

    const { base_uri } = thing

    const args = {
      owner_id: accountId,
      metadata: {
        reference: thing.reference,
        extra: memo,
      },
      num_to_mint: amount,
      royalty_args: royaltys
        ? {
            split_between: royaltys,
            percentage: royaltyPercent,
          }
        : null,
      split_owners: thing.splits,
    }

    // @ts-ignore: method does not exist on Contract type
    await contract.nft_batch_mint({
      meta: options?.meta,
      callbackUrl: options?.callbackUrl,
      args: args,
      gas: gas,
      amount: ONE_YOCTO,
    })

    // TODO: define a response for this
    return formatResponse({ data: true })
  }

  public async grantMinter(
    minterAccountId: string,
    contractName: string,
    options?: OptionalMethodArgs
  ): Promise<ResponseData<boolean>> {
    const account = this.activeWallet?.account()
    const accountId = this.activeWallet?.account().accountId
    const gas = !options?.gas ? MAX_GAS : new BN(options?.gas)

    if (!account || !accountId)
      return formatResponse({ error: 'Account is undefined.' })
    if (!contractName)
      return formatResponse({ error: 'No contract was provided.' })

    const contract = new Contract(account, contractName, {
      viewMethods:
        this.constants.STORE_CONTRACT_VIEW_METHODS ||
        STORE_CONTRACT_VIEW_METHODS,
      changeMethods:
        this.constants.STORE_CONTRACT_CALL_METHODS ||
        STORE_CONTRACT_CALL_METHODS,
    })

    // @ts-ignore: method does not exist on Contract type
    await contract.grant_minter({
      meta: options?.meta,
      callbackUrl: options?.callbackUrl,
      args: {
        account_id: minterAccountId,
      },
      gas: gas,
      amount: ONE_YOCTO,
    })

    // TODO: define a response for this
    return formatResponse({ data: true })
  }

  public async batchChangeMinters(
    grantMinters: string[],
    revokeMinters: string[],
    contractName: string,
    options?: OptionalMethodArgs
  ): Promise<ResponseData<boolean>> {
    const account = this.activeWallet?.account()
    const accountId = this.activeWallet?.account().accountId
    const gas = !options?.gas ? MAX_GAS : new BN(options?.gas)

    if (!account || !accountId)
      return formatResponse({ error: 'Account is undefined.' })

    const contract = new Contract(account, contractName, {
      viewMethods:
        this.constants.STORE_CONTRACT_VIEW_METHODS ||
        STORE_CONTRACT_VIEW_METHODS,
      changeMethods:
        this.constants.STORE_CONTRACT_CALL_METHODS ||
        STORE_CONTRACT_CALL_METHODS,
    })

    // @ts-ignore: method does not exist on Contract type
    await contract.batch_change_minters({
      meta: options?.meta,
      callbackUrl: options?.callbackUrl,
      args: {
        grant: grantMinters.length > 0 ? grantMinters : undefined,
        revoke: revokeMinters.length > 0 ? revokeMinters : undefined,
      },
      gas: gas,
      amount: ONE_YOCTO,
    })

    // TODO: define a response for this
    return formatResponse({ data: true })
  }

  public async revokeMinter(
    minterAccountId: string,
    contractName: string,
    options?: OptionalMethodArgs
  ): Promise<ResponseData<boolean>> {
    const account = this.activeWallet?.account()
    const accountId = this.activeWallet?.account().accountId
    const gas = !options?.gas ? MAX_GAS : new BN(options?.gas)

    if (!account || !accountId)
      return formatResponse({ error: 'Account is undefined.' })
    if (!contractName)
      return formatResponse({ error: 'No contract was provided.' })

    const contract = new Contract(account, contractName, {
      viewMethods:
        this.constants.STORE_CONTRACT_VIEW_METHODS ||
        STORE_CONTRACT_VIEW_METHODS,
      changeMethods:
        this.constants.STORE_CONTRACT_CALL_METHODS ||
        STORE_CONTRACT_CALL_METHODS,
    })

    // @ts-ignore: method does not exist on Contract type
    await contract.revoke_minter({
      meta: options?.meta,
      callbackUrl: options?.callbackUrl,
      args: {
        account_id: minterAccountId,
      },
      gas: gas,
      amount: ONE_YOCTO,
    })
    // TODO: define a response for this
    return formatResponse({ data: true })
  }

  public async setSessionKeyPair(
    accountId: string,
    privateKey: string
  ): Promise<ResponseData<KeyStore>> {
    if (!this.keyStore)
      return formatResponse({ error: 'KeyStore not defined.' })

    this.keyStore.setKey(
      this.networkName,
      accountId,
      KeyPair.fromString(privateKey)
    )

    return formatResponse({ data: this.keyStore })
  }

  public async getSessionKeyPair(): Promise<ResponseData<KeyPair>> {
    const accountId = this.activeWallet?.getAccountId()

    if (!accountId)
      return formatResponse({ error: ERROR_MESSAGES.undefinedAccountId })

    if (!this.keyStore)
      return formatResponse({ error: ERROR_MESSAGES.undefinedKeyStore })

    const data = await this.keyStore?.getKey(this.networkName, accountId)
    return formatResponse({ data })
  }

  public async signMessage(message: string): Promise<
    ResponseData<{
      signature: number[]
      publicKey: number[]
      accountId: string
      publicKey_str: string
    }>
  > {
    if (!this.isConnected())
      return formatResponse({ error: ERROR_MESSAGES.walletNotConnected })

    const { data: keyPair, error } = await this.getSessionKeyPair()
    if (error) return formatResponse({ error: ERROR_MESSAGES.invalidKeyPair })

    const accountId = this.activeAccount?.accountId
    if (!accountId)
      return formatResponse({ error: ERROR_MESSAGES.undefinedAccountId })

    const arrayBuffer = new TextEncoder().encode(message).buffer
    const encodedMessage = new Uint8Array(arrayBuffer)

    const { signature, publicKey } = keyPair.sign(encodedMessage)

    return formatResponse({
      data: {
        signature: Array.from(signature),
        publicKey: Array.from(publicKey.data),
        publicKey_str: keyPair.getPublicKey().toString(),
        accountId,
      },
    })
  }

  public async verifySignature(requestBody: {
    publicKey: number[]
    signature: number[]
    accountId: string
    message: string
  }): Promise<boolean> {
    return sign.detached.verify(
      messageEncode(requestBody.message),
      new Uint8Array(requestBody.signature),
      new Uint8Array(requestBody.publicKey)
    )
  }

  private getKeyStore() {
    if (isNode) return new keyStores.InMemoryKeyStore()
    if (isBrowser) return new keyStores.BrowserLocalStorageKeyStore()

    throw new Error('Runtime environment has to be Node or Browser')
  }

  // private getKeyPairFromLocalstorage() {}

  /**
   * Fetch local storage connections
   */
  public getLocalAccounts(): ResponseData<{
    [accountId: string]: { accountId?: string; contractName?: string }
  }> {
    const regex = /near-api-js:keystore:/
    const keys = Object.keys(localStorage)

    const matches = keys.filter((key) => {
      return regex.exec(key) !== null
    })

    let accounts = {}

    matches.forEach((key) => {
      const accountId = key.split(':')[2]

      accounts = {
        ...accounts,
        [accountId]: {
          accountId: accountId,
          contractName: '', // TODO: get contractName connection
        },
      }
    })

    return formatResponse({ data: accounts })
  }

  /**
   * Fetch transaction result given a transaction hash.
   * @param txHash the transaction's hash
   * @returns the transaction result
   */
  public async fetchTransactionResult(
    txHash: string
  ): Promise<ResponseData<FinalExecutionOutcome>> {
    const connection = this.activeNearConnection?.connection
    if (!connection) throw new Error('Near connection is undefined.')

    const accountId = this.activeWallet?.account().accountId
    if (!accountId) throw new Error('Account Id is undefined.')

    const decodeHash = utils.serialize.base_decode(txHash)

    const txResult = await connection.provider.txStatus(decodeHash, accountId)

    return formatResponse({ data: txResult })
  }

  private rpcCall = async ({
    headers = {},
    body = {},
    method,
  }: {
    // eslint-disable-next-line @typescript-eslint/no-explicit-any
    headers?: any
    // eslint-disable-next-line @typescript-eslint/no-explicit-any
    body?: any
    method: string
  }) => {
    if (!this.nearConfig) throw new Error('NEAR Config not defined.')

    const request = await fetch(this.nearConfig.nodeUrl, {
      method: 'POST',
      body: JSON.stringify({
        ...body,
        jsonrpc: '2.0',
        id: `mintbase-${Math.random().toString().substr(2, 10)}`,
        method: method,
      }),
      headers: {
        ...headers,
        'Content-Type': 'application/json',
      },
    })

    const data = await request.json()
    return data?.result
  }

  /**
   * Fetch access key information
   * @param accountId account id
   * @param publicKey public key
   * @returns Access Key information
   */
  public viewAccessKey = async (
    accountId: string,
    publicKey: string
    // eslint-disable-next-line @typescript-eslint/no-explicit-any
  ): Promise<ResponseData<any>> => {
    const result = await this.rpcCall({
      body: {
        params: {
          request_type: 'view_access_key',
          finality: 'final',
          account_id: accountId,
          public_key: publicKey,
        },
      },
      method: 'query',
    })
    return formatResponse({ data: result })
  }

  /**
   * Fetch list of access keys for a given account
   * @param accountId account id
   * @returns List of access keys
   */
  // eslint-disable-next-line @typescript-eslint/no-explicit-any
  public viewAccessKeyList = async (
    accountId: string
  ): Promise<ResponseData<any>> => {
    const result = await this.rpcCall({
      body: {
        params: {
          request_type: 'view_access_key_list',
          finality: 'final',
          account_id: accountId,
        },
      },
      method: 'query',
    })
    return formatResponse({ data: result })
  }

  /**
   * Fetch a transaction status.
   * @param transactionHash The transactions' hash.
   * @param accountId The account who initiated the transation. TODO: Might not be really necessary to pass this.
   * @returns The transaction result
   */
  public transactionStatus = async (
    transactionHash: string,
    accountId: string
    // eslint-disable-next-line @typescript-eslint/no-explicit-any
  ): Promise<ResponseData<any>> => {
    const result = await this.rpcCall({
      body: {
        params: [transactionHash, accountId],
      },
      method: 'tx',
    })

    return formatResponse({ data: result })
  }

  /**
   * Fetch transaction status with all receipts.
   * @param transactionHash The transactions' hash.
   * @param accountId The account who initiated the transation. TODO: Might not be really necessary to pass this.
   * @returns The transaction result with all receipts.
   */
  public transactionStatusWithReceipts = async (
    transactionHash: string,
    accountId: string
    // eslint-disable-next-line @typescript-eslint/no-explicit-any
  ): Promise<ResponseData<any>> => {
    const result = await this.rpcCall({
      body: {
        params: [transactionHash, accountId],
      },
      method: 'EXPERIMENTAL_tx_status',
    })

    return formatResponse({ data: result })
  }

  /**
   * Get NEAR configuration object. Defaults to testnet.
   * @param networkName
   * @param contractAddress
   */
  private getNearConfig(
    networkName: Network,
    contractAddress?: string
  ): NEARConfig {
    switch (networkName) {
      case Network.testnet:
        return {
          networkId: 'testnet',
          nodeUrl: 'https://rpc.testnet.near.org',
          contractName:
            contractAddress ||
            this.constants?.FACTORY_CONTRACT_NAME ||
            FACTORY_CONTRACT_NAME,
          walletUrl: 'https://wallet.testnet.near.org',
          helperUrl: 'https://helper.testnet.near.org',
        }

      case Network.mainnet:
        return {
          networkId: 'mainnet',
          nodeUrl: 'https://rpc.mainnet.near.org',
          contractName:
            contractAddress ||
            this.constants?.FACTORY_CONTRACT_NAME ||
            FACTORY_CONTRACT_NAME,
          walletUrl: 'https://wallet.near.org',
          helperUrl: 'https://helper.mainnet.near.org',
        }
      default:
        return {
          networkId: 'testnet',
          nodeUrl: 'https://rpc.testnet.near.org',
          contractName:
            contractAddress ||
            this.constants?.FACTORY_CONTRACT_NAME ||
            FACTORY_CONTRACT_NAME,
          walletUrl: 'https://wallet.testnet.near.org',
          helperUrl: 'https://helper.testnet.near.org',
        }
    }
  }

  public async createTransaction({
    receiverId,
    actions,
    nonceOffset,
  }: {
    receiverId: any
    actions: Action[]
    nonceOffset: number
  }) {
    if (!this.activeWallet || !this.activeNearConnection) {
      throw new Error(`No active wallet or NEAR connection.`)
    }

    const localKey =
      await this.activeNearConnection?.connection.signer.getPublicKey(
        this.activeWallet?.account().accountId,
        this.activeNearConnection.connection.networkId
      )

    const accessKey = await this.activeWallet
      ?.account()
      .accessKeyForTransaction(receiverId, actions, localKey)

    if (!accessKey) {
      throw new Error(
        `Cannot find matching key for transaction sent to ${receiverId}`
      )
    }

    const block = await this.activeNearConnection?.connection.provider.block({
      finality: 'final',
    })

    if (!block) {
      throw new Error(`Cannot find block for transaction sent to ${receiverId}`)
    }

    const blockHash = base_decode(block?.header?.hash)

    const publicKey = PublicKey.from(accessKey.public_key)
    const nonce = accessKey.access_key.nonce + nonceOffset

    return createTransaction(
      this.activeWallet?.account().accountId,
      publicKey,
      receiverId,
      nonce,
      actions,
      blockHash
    )
  }

  public async executeMultipleTransactions({
    transactions,
    options,
  }: {
    transactions: NearTransaction[]
    options?: OptionalMethodArgs
  }): Promise<void> {
    const nearTransactions = await Promise.all(
      transactions.map(async (tx, i) => {
        return await this.createTransaction({
          receiverId: tx.receiverId,
          actions: tx.functionCalls.map((fc) => {
            return functionCall(fc.methodName, fc.args, fc.gas, fc.deposit)
          }),
          nonceOffset: i + 1,
        })
      })
    )

    this.activeWallet?.requestSignTransactions({
      transactions: nearTransactions,
      callbackUrl: options?.callbackUrl,
      meta: options?.meta,
    })
  }
}<|MERGE_RESOLUTION|>--- conflicted
+++ resolved
@@ -317,18 +317,10 @@
 
     const { data: accessKey } = await this.viewAccessKey(accountId, publicKey)
 
-<<<<<<< HEAD
+
     const allowance = utils?.format?.formatNearAmount(
       accessKey?.permission?.FunctionCall?.allowance ?? DEFAULT_ALLOWANCE
-=======
-    let allowance = utils.format.formatNearAmount(
-      accessKey.permission.FunctionCall.allowance
->>>>>>> eea8523d
     )
-
-    if (typeof allowance == 'undefined') {
-      allowance = DEFAULT_ALLOWANCE
-    }
 
     const contractName = this.activeNearConnection?.config.contractName
 
