{
  "conventionalCommits.scopes": [
    "sdk",
<<<<<<< HEAD
    "doc",
    "react"
=======
    "docs"
>>>>>>> 1a1b037d
  ]
}<|MERGE_RESOLUTION|>--- conflicted
+++ resolved
@@ -1,11 +1,8 @@
 {
   "conventionalCommits.scopes": [
     "sdk",
-<<<<<<< HEAD
     "doc",
+    "docs",
     "react"
-=======
-    "docs"
->>>>>>> 1a1b037d
   ]
 }